---
work_path: ./work
log_level: DEBUG
release_uri: gs://open-targets-pre-data-releases/jferrer/test-edp-dataproc
pool_size: 8

scratchpad:
  efo_version: v3.81.0

steps:
  #: DISEASE STEP :#################################################################################
  disease:
    - name: transform disease_efo
      source: input/disease/efo_otar_slim.json
      destination: output/disease/disease.parquet
      transformer: disease

    - name: transform disease_hpo
      source: input/disease/hp-full.json
      destination: output/disease_hpo/disease_hpo.parquet
      transformer: disease_hpo

    - name: transform disease_phenotype
      requires:
        - transform disease_efo
      source:
        - output/disease/disease.parquet
        - input/disease/phenotype.hpoa
        - input/disease/mondo.json
      destination: output/disease_phenotype/disease_phenotype.parquet
      transformer: disease_phenotype
  ##################################################################################################

  #: EXPRESSION STEP :##############################################################################
  expression:
    - name: unzip normal tissue
      source: input/expression/normal_tissue.tsv.zip
      destination: intermediate/expression/normal_tissue.tsv
    - name: gzip normal tissue
      requires:
        - unzip normal tissue
      source: intermediate/expression/normal_tissue.tsv
      destination: intermediate/expression/normal_tissue.tsv.gz

    - name: transform expression tissue
      source: input/expression/map_with_efos.json
      destination: intermediate/expression/tissue-translation-map.parquet
      transformer: expression_tissue
  ##################################################################################################

  #: MOUSE_PHENOTYPES STEP :########################################################################
  mouse_phenotype:
    - name: pyspark generate from IMPC and validate with target
      pyspark: mouse_phenotype
      source:
        target: output/target
        # IMPC source files
        solr_gene_gene: input/evidence/impc/impc_solr_gene_gene.csv
        solr_mouse_model: input/evidence/impc/impc_solr_mouse_model.csv
        solr_disease_model_summary: input/evidence/impc/impc_solr_disease_model_summary.csv
        solr_ontology: input/evidence/impc/impc_solr_ontology.csv
        hgnc_gene_mappings: input/target/genenames/hgnc_complete_set.txt
        mouse_gene_mappings: input/evidence/impc/MGI_Gene_Model_Coord.rpt
        mouse_pubmed_refs: input/evidence/impc/MGI_PhenoGenoMP.rpt
        mp_ontology: input/evidence/impc/mp.owl
      destination:
        output: output/mouse_phenotype
        excluded: excluded/mouse_phenotype
      properties:
        spark.driver.memory: 2g
        spark.executor.memory: 1g

    - name: pyspark impc evidence strings
      pyspark: impc
      source:
        solr_gene_gene: input/evidence/impc/gene_gene.csv
        solr_ontology_ontology: input/evidence/impc/ontology_ontology.csv
        solr_mouse_model: input/evidence/impc/mouse_model.csv
        solr_disease: input/evidence/impc/disease.csv
        solr_disease_model_summary: input/evidence/impc/disease_model_summary.csv
        solr_ontology: input/evidence/impc/ontology.csv
        hgnc_gene_mappings: input/target/genenames/hgnc_complete_set.txt
        mouse_gene_mappings: input/evidence/impc/MGI_Gene_Model_Coord.rpt
        mouse_pubmed_refs: input/evidence/impc/MGI_PhenoGenoMP.rpt
        mp_ontology: input/evidence/impc/mp.owl
      destination: intermediate/evidence/impc.parquet
      properties:
        spark.driver.memory: 4g
        spark.executor.memory: 2g
      settings:
        efo_version: ${efo_version}
        ontology_cores: 1
        score_cutoff: 0.41
  ##################################################################################################

  #: CHEMICAL PROBES STEP :#########################################################################
  chemical_probes:
    - name: pyspark chemical probes
      pyspark: chemical_probes
      source:
        probes_excel: input/target/chemicalprobes/probes.xlsx
        drugs_csv: input/target/chemicalprobes/probes_links.csv
      destination: intermediate/chemical_probes_evidence.parquet
      properties:
        spark.driver.memory: 8g
  ##################################################################################################

  #: CODING VARIANT STEP :##########################################################################
  coding_variant:
    - name: pyspark coding_variant view
      pyspark: coding_variant
      source:
        variant: output/variant
        target: output/target
        disease: output/disease
        evidence_eva: output/evidence/sourceId=eva
        evidence_eva_somatic: output/evidence/sourceId=eva_somatic
        evidence_uniprot_variant: output/evidence/sourceId=uniprot_variants
        evidence_gwas_credible_set: output/evidence/sourceId=gwas_credible_sets
        credible_set: output/credible_set
        pharmacogenetics: output/pharmacogenomics
      destination: view/coding_variant
      properties:
        spark.driver.memory: 10g
        spark.executor.memory: 10g
  ##################################################################################################

  #: OPENFDA STEP :#################################################################################
  openfda:
    - name: explode_glob transform openfda drug events
      glob: input/openfda/**/*.zip
      do:
        - name: transform ${match_path}${match_stem}
          source: ${match_prefix}/${match_path}${match_stem}.${match_ext}
          destination: intermediate/openfda/${uuid}.parquet
          transformer: openfda
  ##################################################################################################

  #: SO STEP :######################################################################################
  so:
    - name: transform so
      source: input/so/so.json
      destination: output/so/so.parquet
      transformer: so
  ##################################################################################################

  #: TARGET STEP :##################################################################################
  target:
    - name: unzip subcellular location
      source: input/target/hpa/subcellular_location.tsv.zip
      destination: intermediate/target/hpa/subcellular_location.tsv
    - name: gzip subcellular location
      requires:
        - unzip subcellular location
      source: intermediate/target/hpa/subcellular_location.tsv
      destination: intermediate/target/hpa/subcellular_location.tsv.gz

    - name: csv_to_parquet subcellular location ssl
      source: input/target/hpa/subcellular_locations_ssl.tsv
      destination: intermediate/target/hpa/subcellular_locations_ssl.parquet
      separator: "\t"

    - name: pyspark gene_essentiality
      pyspark: gene_essentiality
      source:
        models: input/target/gene-essentiality/depmap/Model.csv
        essential_genes: input/target/gene-essentiality/depmap/CRISPRInferredCommonEssentials.csv
        gene_effects: input/target/gene-essentiality/depmap/CRISPRGeneEffect.csv
        gene_expression: input/target/gene-essentiality/depmap/OmicsExpressionProteinCodingGenesTPMLogp1.csv
        mutation_hotspots: input/target/gene-essentiality/depmap/OmicsSomaticMutationsMatrixHotspot.csv
        mutation_damaging: input/target/gene-essentiality/depmap/OmicsSomaticMutationsMatrixDamaging.csv
        depmap_tissue_mapping: input/ot_curation/mappings/biosystem/depmap_uberon_mapping.csv
      destination: intermediate/target/gene-essentiality/essentiality.parquet
      settings:
        keep_only_essentials: true
      properties:
        spark.driver.memory: 4g
        spark.executor.memory: 2g

    - name: unzip essentiality matrix
      source: input/target/project-scores/essentiality_matrices.zip
      inner_file: EssentialityMatrices/04_binaryDepScores.tsv
      destination: intermediate/target/project-scores/04_binaryDepScores.tsv
    - name: csv_to_parquet essentiality matrix
      requires:
        - unzip essentiality matrix
      source: intermediate/target/project-scores/04_binaryDepScores.tsv
      destination: intermediate/target/project-scores/04_binaryDepScores.parquet
      separator: "\t"

    - name: csv_to_parquet gene identifier
      source: input/target/project-scores/gene_identifiers_latest.csv.gz
      destination: intermediate/target/project-scores/gene_identifiers_latest.parquet

    - name: transform ensembl
      source: input/target/ensembl/homo_sapiens.json
      destination: intermediate/target/ensembl/homo_sapiens.parquet
      transformer: ensembl

    - name: transform gnomad
      source: input/target/gnomad/gnomad.v2.1.1.lof_metrics.by_gene.txt.bgz
      destination: intermediate/target/gnomad/gnomad_lof_by_gene.txt.gz
      transformer: gnomad

    - name: explode_glob homology
      glob: input/target/homologue/gene_dictionary/*.json
      do:
        - name: transform ${match_stem} to parquet
          source: ${match_prefix}/${match_path}${match_stem}.${match_ext}
          destination: intermediate/target/homologue/gene_dictionary/${match_path}${match_stem}.parquet
          transformer: homology
<<<<<<< HEAD
  ##################################################################################################


  #: GO STEP :######################################################################################
  go:
    - name: pyspark transform go
      source:
        go: input/go/go.obo
      destination:
        go: output/go/go.parquet
      pyspark: go
=======

    - name: pyspark safety
      pyspark: target_safety
      source:
        adverse_events: input/target/safety/adverse_effects.tsv
        safety_risks: input/target/safety/safety_risks.tsv
        brennan: input/target/safety/secondary_pharmacology.json
        toxcast: input/target/safety/toxcast.tsv
        aopwiki: input/target/safety/aopwiki.json
        pharmacogenetics: intermediate/pharmacogenetics.parquet
      destination: intermediate/target/safety.parquet
  ##################################################################################################

  #: PHARMACOGENETICS STEP :########################################################################
  pharmacogenetics:
    - name: pyspark pharmacogenetics
      pyspark: pharmacogenetics
      source:
        clinpgx: input/pharmacogenetics/clinpgx_annotation.json.gz
        phenotypes: input/pharmacogenetics/phenotypes.json
        disease_label_lut: intermediate/ontoma/disease_label_lookup_table.parquet
        ontoma_disease_label_lut: intermediate/ontoma/disease_label_lookup_table.parquet
      destination:
        associations: intermediate/pharmacogenetics.parquet
        phenotypes: intermediate/pharmacogenetics/phenotypes.json
      settings:
        efo_version: ${efo_version}
        ontology_cores: 1
        openai_token_filename: /var/run/secrets/openai_token
      properties:
        spark.jars.packages: com.johnsnowlabs.nlp:spark-nlp_2.12:6.1.3
  ##################################################################################################

  #: EVIDENCE STEP :################################################################################
  evidence:
    - name: pyspark project_score
      pyspark: project_score
      source:
        gene_scores: input/evidence/project_score/mapped_diseases.tsv
        cell_types: input/evidence/project_score/cell_types.tsv
        cell_passport: input/evidence/cell_passport.csv.gz
        cell_line_mapping: input/ot_curation/mappings/biosystem/depmap_uberon_mapping.csv
      destination: intermediate/evidence/project_score.parquet

    - name: pyspark gene_burden
      pyspark: gene_burden
      source:
        az_binary: input/evidence/gene_burden/astrazeneca/azphewas-com-470k-phewas-binary
        az_quantitative: input/evidence/gene_burden/astrazeneca/azphewas-com-470k-phewas-quantitative
        az_genes: input/evidence/gene_burden/astrazeneca/azphewas_com_genes_UK_Biobank_470k.csv
        az_phenotypes: input/evidence/gene_burden/astrazeneca/azphewas_com_phenotypes_UK_Biobank_470k.csv
        finngen: input/evidence/gene_burden/finngen/finngen.txt.gz
        finngen_phenotypes: input/evidence/gene_burden/finngen/phenos
        genebass: input/evidence/gene_burden/genebass/**.parquet
        cvdi: input/evidence/gene_burden/cvdi.xlsx
        curated_studies: input/ot_curation/gene_burden/curated_evidence.tsv
        disease_mappings: input/ot_curation/mappings/disease/manual_string.tsv
      destination: intermediate/evidence/gene_burden.parquet
      settings:
        finngen_release: R12

    - name: pyspark chembl
      pyspark: chembl
      source:
        chembl_evidence: input/evidence/chembl/chembl.json.gz
        stop_reasons: input/evidence/chembl/stop_reasons.json
        drug_indications: input/drug/chembl_drug_indication.jsonl
      destination: intermediate/evidence/chembl.parquet

    - name: pyspark cancer_biomarkers
      pyspark: cancer_biomarkers
      source:
        associations: input/evidence/cancerbiomarkers/associations.tsv
        source: input/evidence/cancerbiomarkers/sources.jsonl
        disease: input/evidence/cancerbiomarkers/diseases.jsonl
        drugs: output/drug_molecule
      destination: intermediate/evidence/cancer_biomarkers.parquet

    - name: pyspark orphanet
      pyspark: orphanet
      source:
        evidence: input/evidence/orphanet.xml
        ontoma_disease_label_lut: intermediate/ontoma/disease_label_lookup_table.parquet
        ontoma_disease_id_lut: intermediate/ontoma/disease_id_lookup_table.parquet
      destination: intermediate/evidence/orphanet.parquet
      properties:
        spark.jars.packages: com.johnsnowlabs.nlp:spark-nlp_2.12:6.1.3

    - name: pyspark clingen
      source:
        evidence: input/evidence/clingen.csv
        ontoma_disease_label_lut: intermediate/ontoma/disease_label_lookup_table.parquet
        ontoma_disease_id_lut: intermediate/ontoma/disease_id_lookup_table.parquet
      destination: intermediate/evidence/clingen.parquet
      properties:
        spark.jars.packages: com.johnsnowlabs.nlp:spark-nlp_2.12:6.1.3
      pyspark: clingen

    - name: pyspark impc evidence strings
      pyspark: impc
      source:
        solr_gene_gene: input/evidence/impc/gene_gene.csv
        solr_ontology_ontology: input/evidence/impc/ontology_ontology.csv
        solr_mouse_model: input/evidence/impc/mouse_model.csv
        solr_disease: input/evidence/impc/disease.csv
        solr_disease_model_summary: input/evidence/impc/disease_model_summary.csv
        solr_ontology: input/evidence/impc/ontology.csv
        hgnc_gene_mappings: input/target/genenames/hgnc_complete_set.tsv
        mouse_gene_mappings: input/evidence/impc/MGI_Gene_Model_Coord.rpt
        mouse_pubmed_refs: input/evidence/impc/MGI_PhenoGenoMP.rpt
        mp_ontology: input/evidence/impc/mp.owl
        ontoma_disease_label_lut: intermediate/ontoma/disease_label_lookup_table.parquet
        ontoma_disease_id_lut: intermediate/ontoma/disease_id_lookup_table.parquet
      destination: intermediate/evidence/impc.parquet
      settings:
        score_cutoff: 0.41
      properties:
        spark.driver.memory: 4g
        spark.executor.memory: 2g
        spark.jars.packages: com.johnsnowlabs.nlp:spark-nlp_2.12:6.1.3

    - name: pyspark crispr screens
      pyspark: crispr_screens
      source:
        screens: input/evidence/crispr_screens/brain_screens.json.gz
        studies_dir: input/evidence/crispr_screens/brain_studies
        disease_mapping: input/ot_curation/mappings/disease/brain_crispr_studies.tsv
      destination: output/crispr_screens

    - name: pyspark gene2phenotype
      pyspark: gene2phenotype
      source:
        cancer_panel: input/evidence/gene2phenotype/cancer.csv
        cardiac_panel: input/evidence/gene2phenotype/cardiac.csv
        developmental_panel: input/evidence/gene2phenotype/dd.csv
        ear_panel: input/evidence/gene2phenotype/ear.csv
        eye_panel: input/evidence/gene2phenotype/eye.csv
        skeletal_panel: input/evidence/gene2phenotype/skeletal.csv
        skin_panel: input/evidence/gene2phenotype/skin.csv
        ontoma_disease_label_lut: intermediate/ontoma/disease_label_lookup_table.parquet
        ontoma_disease_id_lut: intermediate/ontoma/disease_id_lookup_table.parquet
      destination: intermediate/evidence/gene2phenotype.parquet
      properties:
        spark.jars.packages: com.johnsnowlabs.nlp:spark-nlp_2.12:6.1.3
  ##################################################################################################

  #: EVIDENCE PPP STEP :############################################################################
  evidence_ppp:
    - name: pyspark ot_crispr
      pyspark: ot_crispr
      source:
        study_table: input/evidence/ot_crispr/config.tsv
        ot_crispr_data: input/evidence/ot_crispr
      destination: intermediate/evidence/ot_crispr.parquet
  ##################################################################################################

  #: ONTOMA STEP :##################################################################################
  ontoma:
    - name: pyspark ontoma generate lookup tables
      pyspark: ontoma_lut_generation
      source:
        disease_index: output/disease/disease.parquet
        ot_disease_curation: input/ontoma/ot_disease_curation.tsv
        eva_clinvar: input/ontoma/eva_clinvar.txt
        clinvar_xrefs: input/ontoma/clinvar_xrefs.txt
      destination:
        disease_label_lut: intermediate/ontoma/disease_label_lookup_table.parquet
        disease_id_lut: intermediate/ontoma/disease_id_lookup_table.parquet
      properties:
        spark.jars.packages: com.johnsnowlabs.nlp:spark-nlp_2.12:6.1.3
  ##################################################################################################

  #: TIMESERIES STEP :##############################################################################
  timeseries:
    - name: pyspark timeseries
      pyspark: timeseries
      source:
        evidence: output/evidence
        disease: output/disease
      destination:
        overall_direct: view/timeseries_overall_direct
        overall_indirect: view/timeseries_overall_indirect
        by_datasource_direct: view/timeseries_by_datasource_direct
        by_datasource_indirect: view/timeseries_by_datasource_indirect
      settings:
        novelty_scale: 2 # 2 for long tailed slow decays
        novelty_shift: 3 # 3 for long tailed slow decays
        novelty_window: 10
        datasource_weights:
          - id: gwas_credible_sets
            weight: 1.0
          - id: eva
            weight: 1.0
          - id: gene_burden
            weight: 1.0
          - id: genomics_england
            weight: 1.0
          - id: gene2phenotype
            weight: 1.0
          - id: uniprot_literature
            weight: 1.0
          - id: uniprot_variants
            weight: 1.0
          - id: orphanet
            weight: 1.0
          - id: clingen
            weight: 1.0
          - id: cancer_gene_census
            weight: 1.0
          - id: intogen
            weight: 1.0
          - id: eva_somatic
            weight: 1.0
          - id: cancer_biomarkers
            weight: 1.0
          - id: chembl
            weight: 1.0
          - id: crispr_screen
            weight: 1.0
          - id: crispr
            weight: 1.0
          - id: slapenrich
            weight: 0.5
          - id: progeny
            weight: 0.5
          - id: reactome
            weight: 1.0
          - id: sysbio
            weight: 0.5
          - id: europepmc
            weight: 0.2
          - id: expression_atlas
            weight: 0.2
          - id: impc
            weight: 0.2
>>>>>>> 9eb6c06b
  ##################################################################################################<|MERGE_RESOLUTION|>--- conflicted
+++ resolved
@@ -209,19 +209,6 @@
           source: ${match_prefix}/${match_path}${match_stem}.${match_ext}
           destination: intermediate/target/homologue/gene_dictionary/${match_path}${match_stem}.parquet
           transformer: homology
-<<<<<<< HEAD
-  ##################################################################################################
-
-
-  #: GO STEP :######################################################################################
-  go:
-    - name: pyspark transform go
-      source:
-        go: input/go/go.obo
-      destination:
-        go: output/go/go.parquet
-      pyspark: go
-=======
 
     - name: pyspark safety
       pyspark: target_safety
@@ -457,5 +444,15 @@
             weight: 0.2
           - id: impc
             weight: 0.2
->>>>>>> 9eb6c06b
+  ##################################################################################################
+
+
+  #: GO STEP :######################################################################################
+  go:
+    - name: pyspark transform go
+      source:
+        go: input/go/go.obo
+      destination:
+        go: output/go/go.parquet
+      pyspark: go
   ##################################################################################################