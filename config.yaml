--- conflicted
+++ resolved
@@ -1,32 +1,31 @@
 ---
 work_path: ./work
-<<<<<<< HEAD
 log_level: DEBUG
-# release_uri: gs://ot-team/polina/go-migration_test
+# release_uri: gs://open-targets-pre-data-releases/jferrer/test-pts-pyspark
 pool: 8
 
 steps:
-  # #: DISEASE STEP :#################################################################################
-  # disease:
-  #   - name: transform disease_efo
-  #     source: input/disease/efo_otar_slim.json
-  #     destination: output/disease/disease.parquet
-  #     transformer: disease
-  #   - name: transform disease_hpo
-  #     source: input/disease/hp-full.json
-  #     destination: output/disease_hpo/disease_hpo.parquet
-  #     transformer: disease_hpo
-  #   - name: transform disease_phenotype
-  #     requires:
-  #       - transform disease_efo
-  #     source:
-  #       - output/disease/disease.parquet
-  #       - input/disease/phenotype.hpoa
-  #       - input/disease/mondo.json
-  #     destination: output/disease_phenotype/disease_phenotype.parquet
-  #     transformer: disease_phenotype
+  #: DISEASE STEP :#################################################################################
+  disease:
+    - name: transform disease_efo
+      source: input/disease/efo_otar_slim.json
+      destination: output/disease/disease.parquet
+      transformer: disease
+    - name: transform disease_hpo
+      source: input/disease/hp-full.json
+      destination: output/disease_hpo/disease_hpo.parquet
+      transformer: disease_hpo
+    - name: transform disease_phenotype
+      requires:
+        - transform disease_efo
+      source:
+        - output/disease/disease.parquet
+        - input/disease/phenotype.hpoa
+        - input/disease/mondo.json
+      destination: output/disease_phenotype/disease_phenotype.parquet
+      transformer: disease_phenotype
 
-  # ##################################################################################################
+  ##################################################################################################
 
   # #: EXPRESSION STEP :##############################################################################
   # expression:
@@ -45,198 +44,17 @@
   #     transformer: expression_tissue
   # ##################################################################################################
 
-  # #: MOUSE_PHENOTYPES STEP :########################################################################
-  # mouse_phenotype:
-  #   - name: pyspark separate into output and excluded
-  #     source:
-  #       target: output/target
-  #       mouse_phenotype: input/mouse_phenotype/mouse_phenotypes.json.gz
-  #     destination:
-  #       output: output/mouse_phenotype
-  #       excluded: excluded/mouse_phenotype
-  #     pyspark: mouse_phenotype
-
-  # ##################################################################################################
-
-  # #: OPENFDA STEP :#################################################################################
-  # openfda:
-  #   - name: explode_glob transform openfda drug events
-  #     glob: input/openfda/**/*.zip
-  #     do:
-  #       - name: transform ${match_path}${match_stem}
-  #         source: ${match_prefix}/${match_path}${match_stem}.${match_ext}
-  #         destination: intermediate/openfda/${uuid}.parquet
-  #         transformer: openfda
-  # ##################################################################################################
-
-  # #: SO STEP :######################################################################################
-  # so:
-  #   - name: transform so
-  #     source: input/so/so.json
-  #     destination: output/so/so.parquet
-  #     transformer: so
-  # ##################################################################################################
-
-  # #: TARGET STEP :##################################################################################
-  # target:
-  #   - name: unzip subcellular location
-  #     source: input/target/hpa/subcellular_location.tsv.zip
-  #     destination: intermediate/target/hpa/subcellular_location.tsv
-  #   - name: gzip subcellular location
-  #     requires:
-  #       - unzip subcellular location
-  #     source: intermediate/target/hpa/subcellular_location.tsv
-  #     destination: intermediate/target/hpa/subcellular_location.tsv.gz
-
-  #   - name: csv_to_parquet subcellular location ssl
-  #     source: input/target/hpa/subcellular_locations_ssl.tsv
-  #     destination: intermediate/target/hpa/subcellular_locations_ssl.parquet
-  #     separator: "\t"
-
-  #   - name: unzip essentiality matrix
-  #     source: input/target/project-scores/essentiality_matrices.zip
-  #     inner_file: EssentialityMatrices/04_binaryDepScores.tsv
-  #     destination: intermediate/target/project-scores/04_binaryDepScores.tsv
-  #   - name: csv_to_parquet essentiality matrix
-  #     requires:
-  #       - unzip essentiality matrix
-  #     source: intermediate/target/project-scores/04_binaryDepScores.tsv
-  #     destination: intermediate/target/project-scores/04_binaryDepScores.parquet
-  #     separator: "\t"
-
-  #   - name: csv_to_parquet gene identifier
-  #     source: input/target/project-scores/gene_identifiers_latest.csv.gz
-  #     destination: intermediate/target/project-scores/gene_identifiers_latest.parquet
-
-  #   - name: transform ensembl
-  #     source: input/target/ensembl/homo_sapiens.json
-  #     destination: intermediate/target/ensembl/homo_sapiens.parquet
-  #     transformer: ensembl
-
-  #   - name: transform gnomad
-  #     source: input/target/gnomad/gnomad.v2.1.1.lof_metrics.by_gene.txt.bgz
-  #     destination: intermediate/target/gnomad/gnomad_lof_by_gene.txt.gz
-  #     transformer: gnomad
-
-  #   - name: explode_glob homology
-  #     glob: input/target/homologue/gene_dictionary/*.json
-  #     do:
-  #       - name: transform ${match_stem} to parquet
-  #         source: ${match_prefix}/${match_path}${match_stem}.${match_ext}
-  #         destination: intermediate/target/homologue/gene_dictionary/${match_path}${match_stem}.parquet
-  #         transformer: homology
-  # ##################################################################################################
-
-
-  #: GO STEP :######################################################################################
-  go:
-    - name: pyspark transform go
-      source:
-        go: input/go/go.obo
-      destination:
-        go: output/go/go.parquet
-      pyspark: go
-=======
-log_level: INFO
-pool_size: 32
-
-release_uri: gs://open-targets-pre-data-releases/jferrer/test-edp-dataproc
-scratchpad: {}
-
-steps:
-  #: DISEASE STEP :#################################################################################
-  disease:
-    - name: transform disease_efo
-      source: input/disease/efo_otar_slim.json
-      destination: output/disease/disease.parquet
-      transformer: disease
-
-    - name: transform disease_hpo
-      source: input/disease/hp-full.json
-      destination: output/disease_hpo/disease_hpo.parquet
-      transformer: disease_hpo
-
-    - name: transform disease_phenotype
-      requires:
-        - transform disease_efo
-      source:
-        - output/disease/disease.parquet
-        - input/disease/phenotype.hpoa
-        - input/disease/mondo.json
-      destination: output/disease_phenotype/disease_phenotype.parquet
-      transformer: disease_phenotype
-  ##################################################################################################
-
-  #: EXPRESSION STEP :##############################################################################
-  expression:
-    - name: unzip normal tissue
-      source: input/expression/normal_tissue.tsv.zip
-      destination: intermediate/expression/normal_tissue.tsv
-    - name: gzip normal tissue
-      requires:
-        - unzip normal tissue
-      source: intermediate/expression/normal_tissue.tsv
-      destination: intermediate/expression/normal_tissue.tsv.gz
-
-    - name: transform expression tissue
-      source: input/expression/map_with_efos.json
-      destination: intermediate/expression/tissue-translation-map.parquet
-      transformer: expression_tissue
-  ##################################################################################################
-
   #: MOUSE_PHENOTYPES STEP :########################################################################
   mouse_phenotype:
-    - name: pyspark generate from IMPC and validate with target
-      pyspark: mouse_phenotype
+    - name: pyspark separate into output and excluded
       source:
         target: output/target
-        # IMPC source files
-        solr_gene_gene: input/evidence/impc/impc_solr_gene_gene.csv
-        solr_mouse_model: input/evidence/impc/impc_solr_mouse_model.csv
-        solr_disease_model_summary: input/evidence/impc/impc_solr_disease_model_summary.csv
-        solr_ontology: input/evidence/impc/impc_solr_ontology.csv
-        hgnc_gene_mappings: input/target/genenames/hgnc_complete_set.txt
-        mouse_gene_mappings: input/evidence/impc/MGI_Gene_Model_Coord.rpt
-        mouse_pubmed_refs: input/evidence/impc/MGI_PhenoGenoMP.rpt
-        mp_ontology: input/evidence/impc/mp.owl
+        mouse_phenotype: input/mouse_phenotype/mouse_phenotypes.json.gz
       destination:
         output: output/mouse_phenotype
         excluded: excluded/mouse_phenotype
-      properties:
-        spark.driver.memory: 2g
-        spark.executor.memory: 1g
-  ##################################################################################################
+      pyspark: mouse_phenotype
 
-  #: CHEMICAL PROBES STEP :#########################################################################
-  chemical_probes:
-    - name: pyspark chemical probes
-      pyspark: chemical_probes
-      source:
-        probes_excel: input/target/chemicalprobes/probes.xlsx
-        drugs_csv: input/target/chemicalprobes/probes_links.csv
-      destination: intermediate/chemical_probes_evidence.parquet
-      properties:
-        spark.driver.memory: 8g
-  ##################################################################################################
-
-  #: CODING VARIANT STEP :##########################################################################
-  coding_variant:
-    - name: pyspark coding_variant view
-      pyspark: coding_variant
-      source:
-        variant: output/variant
-        target: output/target
-        disease: output/disease
-        evidence_eva: output/evidence_eva
-        evidence_eva_somatic: output/evidence_eva_somatic
-        evidence_uniprot_variants: output/evidence_uniprot_variants
-        evidence_gwas_credible_sets: output/evidence_gwas_credible_sets
-        credible_set: output/credible_set
-        pharmacogenetics: output/pharmacogenetics
-      destination: view/coding_variant
-      properties:
-        spark.driver.memory: 10g
-        spark.executor.memory: 10g
   ##################################################################################################
 
   #: OPENFDA STEP :#################################################################################
@@ -307,273 +125,12 @@
           destination: intermediate/target/homologue/gene_dictionary/${match_path}${match_stem}.parquet
           transformer: homology
   ##################################################################################################
-
-  #: TARGET_SAFETY STEP :############### - part of target, pyspark tasks must run standalone for now
-  target_safety:
-    - name: pyspark safety
-      pyspark: target_safety
+  #: GO STEP :######################################################################################
+  go:
+    - name: pyspark transform go
       source:
-        adverse_events: input/target/safety/adverse_effects.tsv
-        safety_risks: input/target/safety/safety_risks.tsv
-        brennan: input/target/safety/secondary_pharmacology.json
-        toxcast: input/target/safety/toxcast.tsv
-        aopwiki: input/target/safety/aopwiki.json
-        pharmacogenetics: intermediate/pharmacogenetics.parquet
-      destination: intermediate/target/safety.parquet
-
-  #: TARGET_GENE_ESSENTIALITY STEP :#### - part of target, pyspark tasks must run standalone for now
-  target_gene_essentiality:
-    - name: pyspark gene_essentiality
-      pyspark: gene_essentiality
-      source:
-        models: input/target/gene-essentiality/depmap/Model.csv
-        essential_genes: input/target/gene-essentiality/depmap/CRISPRInferredCommonEssentials.csv
-        gene_effects: input/target/gene-essentiality/depmap/CRISPRGeneEffect.csv
-        gene_expression: input/target/gene-essentiality/depmap/OmicsExpressionProteinCodingGenesTPMLogp1.csv
-        mutation_hotspots: input/target/gene-essentiality/depmap/OmicsSomaticMutationsMatrixHotspot.csv
-        mutation_damaging: input/target/gene-essentiality/depmap/OmicsSomaticMutationsMatrixDamaging.csv
-        depmap_tissue_mapping: input/ot_curation/mappings/biosystem/depmap_uberon_mapping.csv
-      destination: intermediate/target/gene-essentiality/essentiality.parquet
-      settings:
-        keep_only_essentials: true
-      properties:
-        spark.driver.memory: 4g
-        spark.executor.memory: 2g
-  ##################################################################################################
-
-  #: PHARMACOGENETICS STEP :########################################################################
-  pharmacogenetics:
-    - name: pyspark pharmacogenetics
-      pyspark: pharmacogenetics
-      source:
-        clinpgx: input/pharmacogenetics/clinpgx_annotation.json.gz
-        phenotypes: input/pharmacogenetics/phenotypes.json
-        ontoma_disease_label_lut: intermediate/ontoma/disease_label_lookup_table.parquet
+        go: input/go/go.obo
       destination:
-        associations: intermediate/pharmacogenetics.parquet
-        phenotypes: intermediate/pharmacogenetics/phenotypes.json
-      settings:
-        openai_token_filename: /var/run/secrets/openai_token
-      properties:
-        spark.jars.packages: com.johnsnowlabs.nlp:spark-nlp_2.12:6.1.3
-  ##################################################################################################
-
-  #: EVIDENCE_PROJECT_SCORE STEP :##################################################################
-  evidence_project_score:
-    - name: pyspark project_score
-      pyspark: project_score
-      source:
-        gene_scores: input/evidence/project_score/mapped_diseases.tsv
-        cell_types: input/evidence/project_score/cell_types.tsv
-        cell_passport: input/evidence/cell_passport.csv.gz
-        cell_line_mapping: input/ot_curation/mappings/biosystem/depmap_uberon_mapping.csv
-      destination: intermediate/evidence/project_score.parquet
-  ##################################################################################################
-
-  #: EVIDENCE_GENE_BURDEN STEP :####################################################################
-  evidence_gene_burden:
-    - name: pyspark gene_burden
-      pyspark: gene_burden
-      source:
-        az_binary: input/evidence/gene_burden/astrazeneca/azphewas-com-470k-phewas-binary
-        az_quantitative: input/evidence/gene_burden/astrazeneca/azphewas-com-470k-phewas-quantitative
-        az_genes: input/evidence/gene_burden/astrazeneca/azphewas_com_genes_UK_Biobank_470k.csv
-        az_phenotypes: input/evidence/gene_burden/astrazeneca/azphewas_com_phenotypes_UK_Biobank_470k.csv
-        finngen: input/evidence/gene_burden/finngen/finngen.txt.gz
-        finngen_phenotypes: input/evidence/gene_burden/finngen/phenos
-        genebass: input/evidence/gene_burden/genebass/**.parquet
-        cvdi: input/evidence/gene_burden/cvdi.xlsx
-        curated_studies: input/ot_curation/gene_burden/curated_evidence.tsv
-        disease_mappings: input/ot_curation/mappings/disease/manual_string.tsv
-      destination: intermediate/evidence/gene_burden.parquet
-      settings:
-        finngen_release: R12
-  ##################################################################################################
-
-  #: EVIDENCE_CHEMBl STEP :#########################################################################
-  evidence_chembl:
-    - name: pyspark chembl
-      pyspark: chembl
-      source:
-        chembl_evidence: input/evidence/chembl/chembl.json.gz
-        stop_reasons: input/evidence/chembl/stop_reasons.json
-        drug_indications: input/drug/chembl_drug_indication.jsonl
-      destination: intermediate/evidence/chembl.parquet
-    ##################################################################################################
-
-    #: EVIDENCE_CANCER_BIOMARKERS STEP :##############################################################
-    - name: pyspark cancer_biomarkers
-      pyspark: cancer_biomarkers
-      source:
-        associations: input/evidence/cancerbiomarkers/associations.tsv
-        source: input/evidence/cancerbiomarkers/sources.jsonl
-        disease: input/evidence/cancerbiomarkers/diseases.jsonl
-        drugs: output/drug_molecule
-      destination: intermediate/evidence/cancer_biomarkers.parquet
-  ##################################################################################################
-
-  #: EVIDENCE_ORPHANET STEP :#######################################################################
-  evidence_orphanet:
-    - name: pyspark orphanet
-      pyspark: orphanet
-      source:
-        evidence: input/evidence/orphanet.xml
-        ontoma_disease_label_lut: intermediate/ontoma/disease_label_lookup_table.parquet
-        ontoma_disease_id_lut: intermediate/ontoma/disease_id_lookup_table.parquet
-      destination: intermediate/evidence/orphanet.parquet
-      properties:
-        spark.jars.packages: com.johnsnowlabs.nlp:spark-nlp_2.12:6.1.3
-  ##################################################################################################
-
-  #: EVIDENCE_CLINGEN STEP :#######################################################################
-  evidence_clingen:
-    - name: pyspark clingen
-      pyspark: clingen
-      source:
-        evidence: input/evidence/clingen.csv
-        ontoma_disease_label_lut: intermediate/ontoma/disease_label_lookup_table.parquet
-        ontoma_disease_id_lut: intermediate/ontoma/disease_id_lookup_table.parquet
-      destination: intermediate/evidence/clingen.parquet
-      properties:
-        spark.jars.packages: com.johnsnowlabs.nlp:spark-nlp_2.12:6.1.3
-  ##################################################################################################
-
-  #: EVIDENCE_IMPC STEP :###########################################################################
-  evidence_impc:
-    - name: pyspark impc evidence strings
-      pyspark: impc
-      source:
-        solr_gene_gene: input/evidence/impc/gene_gene.csv
-        solr_ontology_ontology: input/evidence/impc/ontology_ontology.csv
-        solr_mouse_model: input/evidence/impc/mouse_model.csv
-        solr_disease: input/evidence/impc/disease.csv
-        solr_disease_model_summary: input/evidence/impc/disease_model_summary.csv
-        solr_ontology: input/evidence/impc/ontology.csv
-        hgnc_gene_mappings: input/target/genenames/hgnc_complete_set.tsv
-        mouse_gene_mappings: input/evidence/impc/MGI_Gene_Model_Coord.rpt
-        mouse_pubmed_refs: input/evidence/impc/MGI_PhenoGenoMP.rpt
-        mp_ontology: input/evidence/impc/mp.owl
-        ontoma_disease_label_lut: intermediate/ontoma/disease_label_lookup_table.parquet
-        ontoma_disease_id_lut: intermediate/ontoma/disease_id_lookup_table.parquet
-      destination: intermediate/evidence/impc.parquet
-      settings:
-        score_cutoff: 0.41
-      properties:
-        spark.driver.memory: 4g
-        spark.executor.memory: 2g
-        spark.jars.packages: com.johnsnowlabs.nlp:spark-nlp_2.12:6.1.3
-  ##################################################################################################
-
-  #: EVIDENCE_CRISPR_SCREENS STEP :#################################################################
-  evidence_crispr_screens:
-    - name: pyspark crispr screens
-      pyspark: crispr_screens
-      source:
-        screens: input/evidence/crispr_screens/brain_screens.json.gz
-        studies_dir: input/evidence/crispr_screens/brain_studies
-        disease_mapping: input/ot_curation/mappings/disease/brain_crispr_studies.tsv
-      destination: output/crispr_screens
-  ##################################################################################################
-
-  #: EVIDENCE_GENE2PHENOTYPE STEP :#################################################################
-  evidence_gene2phenotype:
-    - name: pyspark gene2phenotype
-      pyspark: gene2phenotype
-      source:
-        cancer_panel: input/evidence/gene2phenotype/cancer.csv
-        cardiac_panel: input/evidence/gene2phenotype/cardiac.csv
-        developmental_panel: input/evidence/gene2phenotype/dd.csv
-        ear_panel: input/evidence/gene2phenotype/ear.csv
-        eye_panel: input/evidence/gene2phenotype/eye.csv
-        skeletal_panel: input/evidence/gene2phenotype/skeletal.csv
-        skin_panel: input/evidence/gene2phenotype/skin.csv
-        ontoma_disease_label_lut: intermediate/ontoma/disease_label_lookup_table.parquet
-        ontoma_disease_id_lut: intermediate/ontoma/disease_id_lookup_table.parquet
-      destination: intermediate/evidence/gene2phenotype.parquet
-      properties:
-        spark.jars.packages: com.johnsnowlabs.nlp:spark-nlp_2.12:6.1.3
-  ##################################################################################################
-
-  #: EVIDENCE PPP STEP :############################################################################
-  evidence_ppp:
-    - name: pyspark ot_crispr
-      pyspark: ot_crispr
-      source:
-        study_table: input/evidence/ot_crispr/config.tsv
-        ot_crispr_data: input/evidence/ot_crispr
-      destination: intermediate/evidence/ot_crispr.parquet
-  ##################################################################################################
-
-  #: ONTOMA STEP :##################################################################################
-  ontoma:
-    - name: pyspark ontoma generate lookup tables
-      pyspark: ontoma_lut_generation
-      source:
-        disease_index: output/disease/disease.parquet
-        ot_disease_curation: input/ontoma/ot_disease_curation.tsv
-        eva_clinvar: input/ontoma/eva_clinvar.txt
-        clinvar_xrefs: input/ontoma/clinvar_xrefs.txt
-      destination:
-        disease_label_lut: intermediate/ontoma/disease_label_lookup_table.parquet
-        disease_id_lut: intermediate/ontoma/disease_id_lookup_table.parquet
-      properties:
-        spark.jars.packages: com.johnsnowlabs.nlp:spark-nlp_2.12:6.1.3
-  ##################################################################################################
-
-  #: TIMESERIES STEP :##############################################################################
-  timeseries:
-    - name: pyspark timeseries
-      pyspark: timeseries
-      source:
-        evidence: output/evidence
-        disease: output/disease
-      destination:
-        overall_direct: view/timeseries_overall_direct
-        overall_indirect: view/timeseries_overall_indirect
-        by_datasource_direct: view/timeseries_by_datasource_direct
-        by_datasource_indirect: view/timeseries_by_datasource_indirect
-      settings:
-        novelty_scale: 2 # 2 for long tailed slow decays
-        novelty_shift: 3 # 3 for long tailed slow decays
-        novelty_window: 10
-        datasource_weights:
-          - id: gwas_credible_sets
-            weight: 1.0
-          - id: eva
-            weight: 1.0
-          - id: gene_burden
-            weight: 1.0
-          - id: genomics_england
-            weight: 1.0
-          - id: gene2phenotype
-            weight: 1.0
-          - id: uniprot_literature
-            weight: 1.0
-          - id: uniprot_variants
-            weight: 1.0
-          - id: orphanet
-            weight: 1.0
-          - id: clingen
-            weight: 1.0
-          - id: cancer_gene_census
-            weight: 1.0
-          - id: eva_somatic
-            weight: 1.0
-          - id: cancer_biomarkers
-            weight: 1.0
-          - id: chembl
-            weight: 1.0
-          - id: crispr_screen
-            weight: 1.0
-          - id: crispr
-            weight: 1.0
-          - id: reactome
-            weight: 1.0
-          - id: europepmc
-            weight: 0.2
-          - id: expression_atlas
-            weight: 0.2
-          - id: impc
-            weight: 0.2
->>>>>>> 56c05cea
+        go: output/go/go.parquet
+      pyspark: go
   ##################################################################################################