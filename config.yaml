---
work_path: ./work
log_level: DEBUG
# release_uri: gs://open-targets-pre-data-releases/jferrer/test-pts-pyspark
pool: 8
efo_version: v3.81.0
ontology_cores: 1  # Number of cores for ontology mapping (1 = sequential, >1 = parallel)

steps:
  #: DISEASE STEP :#################################################################################
  disease:
    - name: transform disease_efo
      source: input/disease/efo_otar_slim.json
      destination: output/disease/disease.parquet
      transformer: disease
    - name: transform disease_hpo
      source: input/disease/hp-full.json
      destination: output/disease_hpo/disease_hpo.parquet
      transformer: disease_hpo
    - name: transform disease_phenotype
      requires:
        - transform disease_efo
      source:
        - output/disease/disease.parquet
        - input/disease/phenotype.hpoa
        - input/disease/mondo.json
      destination: output/disease_phenotype/disease_phenotype.parquet
      transformer: disease_phenotype

  ##################################################################################################

  #: EXPRESSION STEP :##############################################################################
  expression:
    - name: unzip normal tissue
      source: input/expression/normal_tissue.tsv.zip
      destination: intermediate/expression/normal_tissue.tsv
    - name: gzip normal tissue
      requires:
        - unzip normal tissue
      source: intermediate/expression/normal_tissue.tsv
      destination: intermediate/expression/normal_tissue.tsv.gz

    - name: transform expression tissue
      source: input/expression/map_with_efos.json
      destination: intermediate/expression/tissue-translation-map.parquet
      transformer: expression_tissue
  ##################################################################################################

  #: MOUSE_PHENOTYPES STEP :########################################################################
  mouse_phenotype:
    - name: pyspark generate from IMPC and validate with target
      source:
        target: output/target
        # IMPC source files
        solr_gene_gene: input/evidence/impc/impc_solr_gene_gene.csv
        solr_mouse_model: input/evidence/impc/impc_solr_mouse_model.csv
        solr_disease_model_summary: input/evidence/impc/impc_solr_disease_model_summary.csv
        solr_ontology: input/evidence/impc/impc_solr_ontology.csv
        hgnc_gene_mappings: input/target/genenames/hgnc_complete_set.txt
        mouse_gene_mappings: input/evidence/impc/MGI_Gene_Model_Coord.rpt
        mouse_pubmed_refs: input/evidence/impc/MGI_PhenoGenoMP.rpt
        mp_ontology: input/evidence/impc/mp.owl
      destination:
        output: output/mouse_phenotype
        excluded: excluded/mouse_phenotype
      properties:
        spark.driver.memory: 2g
        spark.executor.memory: 1g
      pyspark: mouse_phenotype
  ##################################################################################################

  #: CHEMICAL PROBES STEP :#########################################################################
  chemical_probes:
    - name: pyspark chemical probes
      source:
        probes_excel: input/target/chemicalprobes/probes.xlsx
        drugs_csv: input/target/chemicalprobes/probes_links.csv
      destination:
        output: intermediate/chemical_probes_evidence.parquet
      pyspark: chemical_probes

  ##################################################################################################

  #: CODING VARIANT STEP :##########################################################################
  coding_variant:
    - name: pyspark coding_variant view
      source:
        variant: output/variant
        target: output/target
        disease: output/disease
        evidence_eva: output/evidence/sourceId=eva
        evidence_eva_somatic: output/evidence/sourceId=eva_somatic
        evidence_uniprot_variant: output/evidence/sourceId=uniprot_variants
        evidence_gwas_credible_set: output/evidence/sourceId=gwas_credible_sets
        credible_set: output/credible_set
        pharmacogenetics: output/pharmacogenetics
      destination: view/coding_variant
      pyspark: coding_variant
  ##################################################################################################

  #: OPENFDA STEP :#################################################################################
  openfda:
    - name: explode_glob transform openfda drug events
      glob: input/openfda/**/*.zip
      do:
        - name: transform ${match_path}${match_stem}
          source: ${match_prefix}/${match_path}${match_stem}.${match_ext}
          destination: intermediate/openfda/${uuid}.parquet
          transformer: openfda
  ##################################################################################################

  #: SO STEP :######################################################################################
  so:
    - name: transform so
      source: input/so/so.json
      destination: output/so/so.parquet
      transformer: so
  ##################################################################################################

  #: TARGET STEP :##################################################################################
  target:
    - name: unzip subcellular location
      source: input/target/hpa/subcellular_location.tsv.zip
      destination: intermediate/target/hpa/subcellular_location.tsv
    - name: gzip subcellular location
      requires:
        - unzip subcellular location
      source: intermediate/target/hpa/subcellular_location.tsv
      destination: intermediate/target/hpa/subcellular_location.tsv.gz

    - name: csv_to_parquet subcellular location ssl
      source: input/target/hpa/subcellular_locations_ssl.tsv
      destination: intermediate/target/hpa/subcellular_locations_ssl.parquet
      separator: "\t"

    - name: pyspark gene_essentiality
      source:
        models: input/target/gene-essentiality/depmap/Model.csv
        essential_genes: input/target/gene-essentiality/depmap/CRISPRInferredCommonEssentials.csv
        gene_effects: input/target/gene-essentiality/depmap/CRISPRGeneEffect.csv
        gene_expression: input/target/gene-essentiality/depmap/OmicsExpressionProteinCodingGenesTPMLogp1.csv
        mutation_hotspots: input/target/gene-essentiality/depmap/OmicsSomaticMutationsMatrixHotspot.csv
        mutation_damaging: input/target/gene-essentiality/depmap/OmicsSomaticMutationsMatrixDamaging.csv
        depmap_tissue_mapping: input/ot_curation/mappings/biosystem/depmap_uberon_mapping.csv
      destination: intermediate/target/gene-essentiality/essentiality.parquet
      properties:
        keep_only_essentials: 'true'
        spark.driver.memory: 4g
        spark.executor.memory: 2g
      pyspark: gene_essentiality

    - name: unzip essentiality matrix
      source: input/target/project-scores/essentiality_matrices.zip
      inner_file: EssentialityMatrices/04_binaryDepScores.tsv
      destination: intermediate/target/project-scores/04_binaryDepScores.tsv
    - name: csv_to_parquet essentiality matrix
      requires:
        - unzip essentiality matrix
      source: intermediate/target/project-scores/04_binaryDepScores.tsv
      destination: intermediate/target/project-scores/04_binaryDepScores.parquet
      separator: "\t"

    - name: csv_to_parquet gene identifier
      source: input/target/project-scores/gene_identifiers_latest.csv.gz
      destination: intermediate/target/project-scores/gene_identifiers_latest.parquet

    - name: transform ensembl
      source: input/target/ensembl/homo_sapiens.json
      destination: intermediate/target/ensembl/homo_sapiens.parquet
      transformer: ensembl

    - name: transform gnomad
      source: input/target/gnomad/gnomad.v2.1.1.lof_metrics.by_gene.txt.bgz
      destination: intermediate/target/gnomad/gnomad_lof_by_gene.txt.gz
      transformer: gnomad

    - name: explode_glob homology
      glob: input/target/homologue/gene_dictionary/*.json
      do:
        - name: transform ${match_stem} to parquet
          source: ${match_prefix}/${match_path}${match_stem}.${match_ext}
          destination: intermediate/target/homologue/gene_dictionary/${match_path}${match_stem}.parquet
          transformer: homology
  ##################################################################################################

  #: TARGET/DISEASE EVIDENCE STEP :#################################################################
<<<<<<< HEAD

  evidence:
    - name: pyspark crispr screens
      source:
        screens: input/evidence/crispr_screens/brain_screens.json.gz
        studies_dir: input/evidence/crispr_screens/brain_studies
        disease_mapping: input/ot_curation/mappings/disease/brain_crispr_studies.tsv
      destination: output/crispr_screens
      pyspark: crispr_screens
=======
  evidence:
    - name: pyspark project_score
      source:
        gene_scores: input/evidence/project_score/mapped_diseases.tsv
        cell_types: input/evidence/project_score/cell_types.tsv
        cell_passport: input/evidence/cell_passport.csv.gz
        cell_line_mapping: input/ot_curation/mappings/biosystem/depmap_uberon_mapping.csv
      destination: intermediate/evidence/project_score.parquet
      pyspark: project_score

    - name: pyspark gene_burden
      source:
        az_binary: input/evidence/gene_burden/astrazeneca/azphewas-com-470k-phewas-binary
        az_quantitative: input/evidence/gene_burden/astrazeneca/azphewas-com-470k-phewas-quantitative
        az_genes: input/evidence/gene_burden/astrazeneca/azphewas_com_genes_UK_Biobank_470k.csv
        az_phenotypes: input/evidence/gene_burden/astrazeneca/azphewas_com_phenotypes_UK_Biobank_470k.csv
        finngen: input/evidence/gene_burden/finngen/finngen.txt.gz
        finngen_phenotypes: input/evidence/gene_burden/finngen/phenos
        genebass: input/evidence/gene_burden/genebass/**.parquet
        cvdi: input/evidence/gene_burden/cvdi.xlsx
        curated_studies: input/ot_curation/gene_burden/curated_evidence.tsv
        disease_mappings: input/ot_curation/mappings/disease/manual_string.tsv
      destination: intermediate/evidence/gene_burden.parquet
      properties:
        finngen_release: R12
      pyspark: gene_burden

    - name: pyspark chembl
      source:
        chembl_evidence: input/evidence/chembl/chembl.json.gz
        stop_reasons: input/evidence/chembl/stop_reasons.json
        drug_indications: input/drug/chembl_drug_indication.jsonl
      destination: intermediate/evidence/chembl.parquet
      pyspark: chembl

    - name: pyspark cancer_biomarkers
      source:
        associations: input/evidence/cancerbiomarkers/associations.tsv
        source: input/evidence/cancerbiomarkers/sources.jsonl
        disease: input/evidence/cancerbiomarkers/diseases.jsonl
        drugs: output/drug_molecule
      destination: intermediate/evidence/cancer_biomarkers.parquet
      pyspark: cancer_biomarkers

    - name: pyspark orphanet
      source: input/evidence/orphanet.xml
      destination: intermediate/evidence/orphanet.parquet
      properties:
        efo_version: v3.81.0
        ontology_cores: "1"
      pyspark: orphanet

    - name: pyspark clingen
      source:
        evidence: input/evidence/clingen.csv
      destination: intermediate/evidence/clingen.parquet
      properties:
        efo_version: v3.81.0
        ontology_cores: "1"
      pyspark: clingen

    - name: pyspark impc evidence strings
      source:
        solr_gene_gene: input/evidence/impc/impc_solr_gene_gene.csv
        solr_ontology_ontology: input/evidence/impc/impc_solr_ontology_ontology.csv
        solr_mouse_model: input/evidence/impc/impc_solr_mouse_model.csv
        solr_disease: input/evidence/impc/impc_solr_disease.csv
        solr_disease_model_summary: input/evidence/impc/impc_solr_disease_model_summary.csv
        solr_ontology: input/evidence/impc/impc_solr_ontology.csv
        hgnc_gene_mappings: input/target/genenames/hgnc_complete_set.txt
        mouse_gene_mappings: input/evidence/impc/MGI_Gene_Model_Coord.rpt
        mouse_pubmed_refs: input/evidence/impc/MGI_PhenoGenoMP.rpt
        mp_ontology: input/evidence/impc/mp.owl
      destination: intermediate/evidence/impc.parquet
      properties:
        # Spark params
        spark.driver.memory: 4g
        spark.executor.memory: 2g
        # Other params
        efo_version: v3.81.0
        ontology_cores: "1"
        score_cutoff: "0.41"
      pyspark: impc

    - name: pyspark panel_app
      source: input/evidence/panel_app.tsv
      destination: intermediate/evidence/panel_app.parquet
      properties:
        efo_version: v3.81.0
        ontology_cores: "1"
      pyspark: panel_app
      
  evidence_ppp:
    - name: pyspark ot_crispr
      source:
        study_table: input/evidence/ot_crispr/config.tsv
        ot_crispr_data: input/evidence/ot_crispr
      destination: intermediate/evidence/ot_crispr.parquet
      pyspark: ot_crispr
>>>>>>> ffa302b2
<|MERGE_RESOLUTION|>--- conflicted
+++ resolved
@@ -184,17 +184,6 @@
   ##################################################################################################
 
   #: TARGET/DISEASE EVIDENCE STEP :#################################################################
-<<<<<<< HEAD
-
-  evidence:
-    - name: pyspark crispr screens
-      source:
-        screens: input/evidence/crispr_screens/brain_screens.json.gz
-        studies_dir: input/evidence/crispr_screens/brain_studies
-        disease_mapping: input/ot_curation/mappings/disease/brain_crispr_studies.tsv
-      destination: output/crispr_screens
-      pyspark: crispr_screens
-=======
   evidence:
     - name: pyspark project_score
       source:
@@ -286,6 +275,14 @@
         efo_version: v3.81.0
         ontology_cores: "1"
       pyspark: panel_app
+
+    - name: pyspark crispr screens
+      source:
+        screens: input/evidence/crispr_screens/brain_screens.json.gz
+        studies_dir: input/evidence/crispr_screens/brain_studies
+        disease_mapping: input/ot_curation/mappings/disease/brain_crispr_studies.tsv
+      destination: output/crispr_screens
+      pyspark: crispr_screens
       
   evidence_ppp:
     - name: pyspark ot_crispr
@@ -293,5 +290,4 @@
         study_table: input/evidence/ot_crispr/config.tsv
         ot_crispr_data: input/evidence/ot_crispr
       destination: intermediate/evidence/ot_crispr.parquet
-      pyspark: ot_crispr
->>>>>>> ffa302b2
+      pyspark: ot_crispr