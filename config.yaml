---
work_path: ./work
log_level: DEBUG
# release_uri: gs://open-targets-pre-data-releases/jferrer/test-pts-pyspark
pool: 8
efo_version: v3.81.0
ontology_cores: 1  # Number of cores for ontology mapping (1 = sequential, >1 = parallel)

steps:
  #: DISEASE STEP :#################################################################################
  disease:
    - name: transform disease_efo
      source: input/disease/efo_otar_slim.json
      destination: output/disease/disease.parquet
      transformer: disease
    - name: transform disease_hpo
      source: input/disease/hp-full.json
      destination: output/disease_hpo/disease_hpo.parquet
      transformer: disease_hpo
    - name: transform disease_phenotype
      requires:
        - transform disease_efo
      source:
        - output/disease/disease.parquet
        - input/disease/phenotype.hpoa
        - input/disease/mondo.json
      destination: output/disease_phenotype/disease_phenotype.parquet
      transformer: disease_phenotype

  ##################################################################################################

  #: EXPRESSION STEP :##############################################################################
  expression:
    - name: unzip normal tissue
      source: input/expression/normal_tissue.tsv.zip
      destination: intermediate/expression/normal_tissue.tsv
    - name: gzip normal tissue
      requires:
        - unzip normal tissue
      source: intermediate/expression/normal_tissue.tsv
      destination: intermediate/expression/normal_tissue.tsv.gz

    - name: transform expression tissue
      source: input/expression/map_with_efos.json
      destination: intermediate/expression/tissue-translation-map.parquet
      transformer: expression_tissue
  ##################################################################################################

  #: MOUSE_PHENOTYPES STEP :########################################################################
  mouse_phenotype:
    - name: pyspark generate from IMPC and validate with target
      source:
        target: output/target
        # IMPC source files
        solr_gene_gene: input/evidence/impc/impc_solr_gene_gene.csv
        solr_mouse_model: input/evidence/impc/impc_solr_mouse_model.csv
        solr_disease_model_summary: input/evidence/impc/impc_solr_disease_model_summary.csv
        solr_ontology: input/evidence/impc/impc_solr_ontology.csv
        hgnc_gene_mappings: input/target/genenames/hgnc_complete_set.txt
        mouse_gene_mappings: input/evidence/impc/MGI_Gene_Model_Coord.rpt
        mouse_pubmed_refs: input/evidence/impc/MGI_PhenoGenoMP.rpt
        mp_ontology: input/evidence/impc/mp.owl
      destination:
        output: output/mouse_phenotype
        excluded: excluded/mouse_phenotype
      properties:
        spark.driver.memory: 2g
        spark.executor.memory: 1g
      pyspark: mouse_phenotype
  ##################################################################################################

  #: CHEMICAL PROBES STEP :#########################################################################
  chemical_probes:
    - name: pyspark chemical probes
      source:
        probes_excel: input/target/chemicalprobes/probes.xlsx
        drugs_csv: input/target/chemicalprobes/probes_links.csv
      destination:
        output: intermediate/chemical_probes_evidence.parquet
      pyspark: chemical_probes

  ##################################################################################################

  #: CODING VARIANT STEP :##########################################################################
  coding_variant:
    - name: pyspark coding_variant view
      source:
        variant: output/variant
        target: output/target
        disease: output/disease
        evidence_eva: output/evidence/sourceId=eva
        evidence_eva_somatic: output/evidence/sourceId=eva_somatic
        evidence_uniprot_variant: output/evidence/sourceId=uniprot_variants
        evidence_gwas_credible_set: output/evidence/sourceId=gwas_credible_sets
        credible_set: output/credible_set
        pharmacogenetics: output/pharmacogenetics
      destination: view/coding_variant
      pyspark: coding_variant
  ##################################################################################################

  #: OPENFDA STEP :#################################################################################
  openfda:
    - name: explode_glob transform openfda drug events
      glob: input/openfda/**/*.zip
      do:
        - name: transform ${match_path}${match_stem}
          source: ${match_prefix}/${match_path}${match_stem}.${match_ext}
          destination: intermediate/openfda/${uuid}.parquet
          transformer: openfda
  ##################################################################################################

  #: SO STEP :######################################################################################
  so:
    - name: transform so
      source: input/so/so.json
      destination: output/so/so.parquet
      transformer: so
  ##################################################################################################

  #: TARGET STEP :##################################################################################
  target:
    - name: unzip subcellular location
      source: input/target/hpa/subcellular_location.tsv.zip
      destination: intermediate/target/hpa/subcellular_location.tsv
    - name: gzip subcellular location
      requires:
        - unzip subcellular location
      source: intermediate/target/hpa/subcellular_location.tsv
      destination: intermediate/target/hpa/subcellular_location.tsv.gz

    - name: csv_to_parquet subcellular location ssl
      source: input/target/hpa/subcellular_locations_ssl.tsv
      destination: intermediate/target/hpa/subcellular_locations_ssl.parquet
      separator: "\t"

    - name: pyspark gene_essentiality
      source:
        models: input/target/gene-essentiality/depmap/Model.csv
        essential_genes: input/target/gene-essentiality/depmap/CRISPRInferredCommonEssentials.csv
        gene_effects: input/target/gene-essentiality/depmap/CRISPRGeneEffect.csv
        gene_expression: input/target/gene-essentiality/depmap/OmicsExpressionProteinCodingGenesTPMLogp1.csv
        mutation_hotspots: input/target/gene-essentiality/depmap/OmicsSomaticMutationsMatrixHotspot.csv
        mutation_damaging: input/target/gene-essentiality/depmap/OmicsSomaticMutationsMatrixDamaging.csv
        depmap_tissue_mapping: input/ot_curation/mappings/biosystem/depmap_uberon_mapping.csv
      destination: intermediate/target/gene-essentiality/essentiality.parquet
      properties:
        keep_only_essentials: 'true'
        spark.driver.memory: 4g
        spark.executor.memory: 2g
      pyspark: gene_essentiality

    - name: unzip essentiality matrix
      source: input/target/project-scores/essentiality_matrices.zip
      inner_file: EssentialityMatrices/04_binaryDepScores.tsv
      destination: intermediate/target/project-scores/04_binaryDepScores.tsv
    - name: csv_to_parquet essentiality matrix
      requires:
        - unzip essentiality matrix
      source: intermediate/target/project-scores/04_binaryDepScores.tsv
      destination: intermediate/target/project-scores/04_binaryDepScores.parquet
      separator: "\t"

    - name: csv_to_parquet gene identifier
      source: input/target/project-scores/gene_identifiers_latest.csv.gz
      destination: intermediate/target/project-scores/gene_identifiers_latest.parquet

    - name: transform ensembl
      source: input/target/ensembl/homo_sapiens.json
      destination: intermediate/target/ensembl/homo_sapiens.parquet
      transformer: ensembl

    - name: transform gnomad
      source: input/target/gnomad/gnomad.v2.1.1.lof_metrics.by_gene.txt.bgz
      destination: intermediate/target/gnomad/gnomad_lof_by_gene.txt.gz
      transformer: gnomad

    - name: explode_glob homology
      glob: input/target/homologue/gene_dictionary/*.json
      do:
        - name: transform ${match_stem} to parquet
          source: ${match_prefix}/${match_path}${match_stem}.${match_ext}
          destination: intermediate/target/homologue/gene_dictionary/${match_path}${match_stem}.parquet
          transformer: homology
  ##################################################################################################

<<<<<<< HEAD
  evidence:
    - name: pyspark panel_app
      source: input/evidence/panel_app.tsv
      destination: intermediate/evidence/panel_app.parquet
      properties:
        efo_version: v3.81.0
        ontology_cores: "1"
      pyspark: panel_app
=======
  #: TARGET/DISEASE EVIDENCE STEP :#################################################################
  evidence:
    - name: pyspark project_score
      source:
        gene_scores: input/evidence/project_score/mapped_diseases.tsv
        cell_types: input/evidence/project_score/cell_types.tsv
        cell_passport: input/evidence/cell_passport.csv.gz
        cell_line_mapping: input/ot_curation/mappings/biosystem/depmap_uberon_mapping.csv
      destination: intermediate/evidence/project_score.parquet
      pyspark: project_score

    - name: pyspark gene_burden
      source:
        az_binary: input/evidence/gene_burden/astrazeneca/azphewas-com-470k-phewas-binary
        az_quantitative: input/evidence/gene_burden/astrazeneca/azphewas-com-470k-phewas-quantitative
        az_genes: input/evidence/gene_burden/astrazeneca/azphewas_com_genes_UK_Biobank_470k.csv
        az_phenotypes: input/evidence/gene_burden/astrazeneca/azphewas_com_phenotypes_UK_Biobank_470k.csv
        finngen: input/evidence/gene_burden/finngen/finngen.txt.gz
        finngen_phenotypes: input/evidence/gene_burden/finngen/phenos
        genebass: input/evidence/gene_burden/genebass/**.parquet
        cvdi: input/evidence/gene_burden/cvdi.xlsx
        curated_studies: input/ot_curation/gene_burden/curated_evidence.tsv
        disease_mappings: input/ot_curation/mappings/disease/manual_string.tsv
      destination: intermediate/evidence/gene_burden.parquet
      properties:
        finngen_release: R12
      pyspark: gene_burden

    - name: pyspark chembl
      source:
        chembl_evidence: input/evidence/chembl/chembl.json.gz
        stop_reasons: input/evidence/chembl/stop_reasons.json
        drug_indications: input/drug/chembl_drug_indication.jsonl
      destination: intermediate/evidence/chembl.parquet
      pyspark: chembl

    - name: pyspark cancer_biomarkers
      source:
        associations: input/evidence/cancerbiomarkers/associations.tsv
        source: input/evidence/cancerbiomarkers/sources.jsonl
        disease: input/evidence/cancerbiomarkers/diseases.jsonl
        drugs: output/drug_molecule
      destination: intermediate/evidence/cancer_biomarkers.parquet
      pyspark: cancer_biomarkers

    - name: pyspark orphanet
      source: input/evidence/orphanet.xml
      destination: intermediate/evidence/orphanet.parquet
      properties:
        efo_version: v3.81.0
        ontology_cores: "1"
      pyspark: orphanet

    - name: pyspark clingen
      source:
        evidence: input/evidence/clingen.csv
      destination: intermediate/evidence/clingen.parquet
      properties:
        efo_version: v3.81.0
        ontology_cores: "1"
      pyspark: clingen

    - name: pyspark impc evidence strings
      source:
        solr_gene_gene: input/evidence/impc/impc_solr_gene_gene.csv
        solr_ontology_ontology: input/evidence/impc/impc_solr_ontology_ontology.csv
        solr_mouse_model: input/evidence/impc/impc_solr_mouse_model.csv
        solr_disease: input/evidence/impc/impc_solr_disease.csv
        solr_disease_model_summary: input/evidence/impc/impc_solr_disease_model_summary.csv
        solr_ontology: input/evidence/impc/impc_solr_ontology.csv
        hgnc_gene_mappings: input/target/genenames/hgnc_complete_set.txt
        mouse_gene_mappings: input/evidence/impc/MGI_Gene_Model_Coord.rpt
        mouse_pubmed_refs: input/evidence/impc/MGI_PhenoGenoMP.rpt
        mp_ontology: input/evidence/impc/mp.owl
      destination: intermediate/evidence/impc.parquet
      properties:
        # Spark params
        spark.driver.memory: 4g
        spark.executor.memory: 2g
        # Other params
        efo_version: v3.81.0
        ontology_cores: "1"
        score_cutoff: "0.41"
      pyspark: impc
      
  evidence_ppp:
    - name: pyspark ot_crispr
      source:
        study_table: input/evidence/ot_crispr/config.tsv
        ot_crispr_data: input/evidence/ot_crispr
      destination: intermediate/evidence/ot_crispr.parquet
      pyspark: ot_crispr
>>>>>>> d1809c30
<|MERGE_RESOLUTION|>--- conflicted
+++ resolved
@@ -183,16 +183,6 @@
           transformer: homology
   ##################################################################################################
 
-<<<<<<< HEAD
-  evidence:
-    - name: pyspark panel_app
-      source: input/evidence/panel_app.tsv
-      destination: intermediate/evidence/panel_app.parquet
-      properties:
-        efo_version: v3.81.0
-        ontology_cores: "1"
-      pyspark: panel_app
-=======
   #: TARGET/DISEASE EVIDENCE STEP :#################################################################
   evidence:
     - name: pyspark project_score
@@ -277,6 +267,14 @@
         ontology_cores: "1"
         score_cutoff: "0.41"
       pyspark: impc
+
+    - name: pyspark panel_app
+      source: input/evidence/panel_app.tsv
+      destination: intermediate/evidence/panel_app.parquet
+      properties:
+        efo_version: v3.81.0
+        ontology_cores: "1"
+      pyspark: panel_app
       
   evidence_ppp:
     - name: pyspark ot_crispr
@@ -284,5 +282,4 @@
         study_table: input/evidence/ot_crispr/config.tsv
         ot_crispr_data: input/evidence/ot_crispr
       destination: intermediate/evidence/ot_crispr.parquet
-      pyspark: ot_crispr
->>>>>>> d1809c30
+      pyspark: ot_crispr