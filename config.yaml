--- conflicted
+++ resolved
@@ -1,16 +1,10 @@
 ---
 work_path: ./work
-<<<<<<< HEAD
-log_level: DEBUG
-# release_uri: gs://open-targets-pre-data-releases/jferrer/test-pts-pyspark
-pool: 8
-=======
 log_level: INFO
 pool_size: 32
 
 # release_uri: gs://open-targets-pre-data-releases/jferrer/test-edp-dataproc
 scratchpad: {}
->>>>>>> 1ba2e64c
 
 steps:
   #: DISEASE STEP :#################################################################################
@@ -35,18 +29,6 @@
 
   ##################################################################################################
 
-<<<<<<< HEAD
-  # #: EXPRESSION STEP :##############################################################################
-  # expression:
-  #   - name: unzip normal tissue
-  #     source: input/expression/normal_tissue.tsv.zip
-  #     destination: intermediate/expression/normal_tissue.tsv
-  #   - name: gzip normal tissue
-  #     requires:
-  #       - unzip normal tissue
-  #     source: intermediate/expression/normal_tissue.tsv
-  #     destination: intermediate/expression/normal_tissue.tsv.gz
-=======
   #: EXPRESSION STEP :##############################################################################
   expression:
     - name: unzip normal tissue
@@ -58,7 +40,6 @@
         - unzip normal tissue
       source: intermediate/expression/normal_tissue.tsv
       destination: intermediate/expression/normal_tissue.tsv.gz
->>>>>>> 1ba2e64c
 
   #   - name: transform expression tissue
   #     source: input/expression/map_with_efos.json
@@ -71,14 +52,6 @@
     - name: pyspark separate into output and excluded
       source:
         target: output/target
-<<<<<<< HEAD
-        mouse_phenotype: input/mouse_phenotype/mouse_phenotypes.json.gz
-      destination:
-        output: output/mouse_phenotype
-        excluded: excluded/mouse_phenotype
-      pyspark: mouse_phenotype
-
-=======
         # IMPC source files
         solr_gene_gene: input/impc/gene_gene.csv
         solr_mouse_model: input/impc/mouse_model.csv
@@ -118,7 +91,6 @@
         credible_set: output/credible_set
         pharmacogenetics: output/pharmacogenomics
       destination: view/coding_variant
->>>>>>> 1ba2e64c
   ##################################################################################################
 
   #: OPENFDA STEP :#################################################################################
@@ -184,7 +156,6 @@
           destination: intermediate/target/homologue/gene_dictionary/${match_path}${match_stem}.parquet
           transformer: homology
   ##################################################################################################
-<<<<<<< HEAD
   #: GO STEP :######################################################################################
   go:
     - name: pyspark transform go
@@ -193,7 +164,6 @@
       destination:
         go: output/go
       pyspark: go
-=======
 
   #: TARGET_SAFETY STEP :############### - part of target, pyspark tasks must run standalone for now
   target_safety:
@@ -417,7 +387,6 @@
       destination:
         disease_label_lut: intermediate/ontoma/disease_label_lookup_table.parquet
         disease_id_lut: intermediate/ontoma/disease_id_lookup_table.parquet
->>>>>>> 1ba2e64c
   ##################################################################################################
   #: TARGET GENE SETS (TARGET FACETS) STEP :###########################################################################
   gene_sets:
@@ -427,58 +396,8 @@
         go_processed: output/go
         reactome: input/reactome
       destination:
-<<<<<<< HEAD
         gene_sets: output/gene_sets
       pyspark: gene_sets_task
-  ##################################################################################################
-=======
-        overall_direct: view/timeseries_overall_direct
-        overall_indirect: view/timeseries_overall_indirect
-        by_datasource_direct: view/timeseries_by_datasource_direct
-        by_datasource_indirect: view/timeseries_by_datasource_indirect
-      settings:
-        novelty_scale: 2 # 2 for long tailed slow decays
-        novelty_shift: 3 # 3 for long tailed slow decays
-        novelty_window: 10
-        datasource_weights:
-          - id: gwas_credible_sets
-            weight: 1.0
-          - id: eva
-            weight: 1.0
-          - id: gene_burden
-            weight: 1.0
-          - id: genomics_england
-            weight: 1.0
-          - id: gene2phenotype
-            weight: 1.0
-          - id: uniprot_literature
-            weight: 1.0
-          - id: uniprot_variants
-            weight: 1.0
-          - id: orphanet
-            weight: 1.0
-          - id: clingen
-            weight: 1.0
-          - id: cancer_gene_census
-            weight: 1.0
-          - id: eva_somatic
-            weight: 1.0
-          - id: cancer_biomarkers
-            weight: 1.0
-          - id: chembl
-            weight: 1.0
-          - id: crispr_screen
-            weight: 1.0
-          - id: crispr
-            weight: 1.0
-          - id: reactome
-            weight: 1.0
-          - id: europepmc
-            weight: 0.2
-          - id: expression_atlas
-            weight: 0.2
-          - id: impc
-            weight: 0.2
   ##################################################################################################
 
   #: EVIDENCE POST PROCESS STEP :###################################################################
@@ -1321,5 +1240,4 @@
           - diseaseCellLines
           - primaryProjectId
 
-        #################################################################################################
->>>>>>> 1ba2e64c
+        #################################################################################################