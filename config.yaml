---
work_path: ./work
log_level: DEBUG
# release_uri: gs://open-targets-pre-data-releases/jferrer/test-pts-pyspark
<<<<<<< HEAD
pool_size: 8
=======
pool: 8
efo_version: v3.81.0
ontology_cores: 1  # Number of cores for ontology mapping (1 = sequential, >1 = parallel)
>>>>>>> 02378b5a

steps:
  #: DISEASE STEP :#################################################################################
  disease:
    - name: transform disease_efo
      source: input/disease/efo_otar_slim.json
      destination: output/disease/disease.parquet
      transformer: disease
    - name: transform disease_hpo
      source: input/disease/hp-full.json
      destination: output/disease_hpo/disease_hpo.parquet
      transformer: disease_hpo
    - name: transform disease_phenotype
      requires:
        - transform disease_efo
      source:
        - output/disease/disease.parquet
        - input/disease/phenotype.hpoa
        - input/disease/mondo.json
      destination: output/disease_phenotype/disease_phenotype.parquet
      transformer: disease_phenotype

  ##################################################################################################

  #: EXPRESSION STEP :##############################################################################
  expression:
    - name: unzip normal tissue
      source: input/expression/normal_tissue.tsv.zip
      destination: intermediate/expression/normal_tissue.tsv
    - name: gzip normal tissue
      requires:
        - unzip normal tissue
      source: intermediate/expression/normal_tissue.tsv
      destination: intermediate/expression/normal_tissue.tsv.gz

    - name: transform expression tissue
      source: input/expression/map_with_efos.json
      destination: intermediate/expression/tissue-translation-map.parquet
      transformer: expression_tissue
  ##################################################################################################

  #: MOUSE_PHENOTYPES STEP :########################################################################
  mouse_phenotype:
<<<<<<< HEAD
    - name: pyspark separate into output and excluded
      pyspark: mouse_phenotype
=======
    - name: pyspark generate from IMPC and validate with target
>>>>>>> 02378b5a
      source:
        target: output/target
        # IMPC source files
        solr_gene_gene: input/evidence/impc/impc_solr_gene_gene.csv
        solr_mouse_model: input/evidence/impc/impc_solr_mouse_model.csv
        solr_disease_model_summary: input/evidence/impc/impc_solr_disease_model_summary.csv
        solr_ontology: input/evidence/impc/impc_solr_ontology.csv
        hgnc_gene_mappings: input/target/genenames/hgnc_complete_set.txt
        mouse_gene_mappings: input/evidence/impc/MGI_Gene_Model_Coord.rpt
        mouse_pubmed_refs: input/evidence/impc/MGI_PhenoGenoMP.rpt
        mp_ontology: input/evidence/impc/mp.owl
      destination:
        output: output/mouse_phenotype
        excluded: excluded/mouse_phenotype
<<<<<<< HEAD
  ##################################################################################################

  #: CHEMICAL PROBES STEP :#########################################################################
  chemical_probes:
    - name: pyspark chemical probes
      pyspark: chemical_probes
      source:
        probes_excel: input/target/chemicalprobes/probes.xlsx
        drugs_csv: input/target/chemicalprobes/probes_links.csv
      destination:
        output: intermediate/chemical_probes_evidence.parquet
=======
      properties:
        spark.driver.memory: 2g
        spark.executor.memory: 1g
      pyspark: mouse_phenotype
  ##################################################################################################
>>>>>>> 02378b5a

  #: CHEMICAL PROBES STEP :#########################################################################
  chemical_probes:
    - name: pyspark chemical probes
      source:
        probes_excel: input/target/chemicalprobes/probes.xlsx
        drugs_csv: input/target/chemicalprobes/probes_links.csv
      destination:
        output: intermediate/chemical_probes_evidence.parquet
      pyspark: chemical_probes

  ##################################################################################################

  #: CODING VARIANT STEP :##########################################################################
  coding_variant:
    - name: pyspark coding_variant view
      source:
        variant: output/variant
        target: output/target
        disease: output/disease
        evidence_eva: output/evidence/sourceId=eva
        evidence_eva_somatic: output/evidence/sourceId=eva_somatic
        evidence_uniprot_variant: output/evidence/sourceId=uniprot_variants
        evidence_gwas_credible_set: output/evidence/sourceId=gwas_credible_sets
        credible_set: output/credible_set
        pharmacogenetics: output/pharmacogenetics
      destination: view/coding_variant
      pyspark: coding_variant
  ##################################################################################################

  #: CODING VARIANT STEP :##########################################################################
  coding_variant:
    - name: pyspark coding_variant view
      pyspark: coding_variant
      source:
        variant: output/variant
        target: output/target
        disease: output/disease
        evidence_eva: output/evidence/sourceId=eva
        evidence_eva_somatic: output/evidence/sourceId=eva_somatic
        evidence_uniprot_variant: output/evidence/sourceId=uniprot_variants
        evidence_gwas_credible_set: output/evidence/sourceId=gwas_credible_sets
        credible_set: output/credible_set
        pharmacogenetics: output/pharmacogenetics
      destination: view/coding_variant
  ##################################################################################################

  #: OPENFDA STEP :#################################################################################
  openfda:
    - name: explode_glob transform openfda drug events
      glob: input/openfda/**/*.zip
      do:
        - name: transform ${match_path}${match_stem}
          source: ${match_prefix}/${match_path}${match_stem}.${match_ext}
          destination: intermediate/openfda/${uuid}.parquet
          transformer: openfda
  ##################################################################################################

  #: SO STEP :######################################################################################
  so:
    - name: transform so
      source: input/so/so.json
      destination: output/so/so.parquet
      transformer: so
  ##################################################################################################

  #: TARGET STEP :##################################################################################
  target:
    - name: unzip subcellular location
      source: input/target/hpa/subcellular_location.tsv.zip
      destination: intermediate/target/hpa/subcellular_location.tsv
    - name: gzip subcellular location
      requires:
        - unzip subcellular location
      source: intermediate/target/hpa/subcellular_location.tsv
      destination: intermediate/target/hpa/subcellular_location.tsv.gz

    - name: csv_to_parquet subcellular location ssl
      source: input/target/hpa/subcellular_locations_ssl.tsv
      destination: intermediate/target/hpa/subcellular_locations_ssl.parquet
      separator: "\t"

    - name: pyspark gene_essentiality
<<<<<<< HEAD
      pyspark: gene_essentiality
=======
>>>>>>> 02378b5a
      source:
        models: input/target/gene-essentiality/depmap/Model.csv
        essential_genes: input/target/gene-essentiality/depmap/CRISPRInferredCommonEssentials.csv
        gene_effects: input/target/gene-essentiality/depmap/CRISPRGeneEffect.csv
        gene_expression: input/target/gene-essentiality/depmap/OmicsExpressionProteinCodingGenesTPMLogp1.csv
        mutation_hotspots: input/target/gene-essentiality/depmap/OmicsSomaticMutationsMatrixHotspot.csv
        mutation_damaging: input/target/gene-essentiality/depmap/OmicsSomaticMutationsMatrixDamaging.csv
        depmap_tissue_mapping: input/ot_curation/mappings/biosystem/depmap_uberon_mapping.csv
      destination: intermediate/target/gene-essentiality/essentiality.parquet
<<<<<<< HEAD
      settings:
        keep_only_essentials: true
=======
      properties:
        keep_only_essentials: 'true'
        spark.driver.memory: 4g
        spark.executor.memory: 2g
      pyspark: gene_essentiality
>>>>>>> 02378b5a

    - name: unzip essentiality matrix
      source: input/target/project-scores/essentiality_matrices.zip
      inner_file: EssentialityMatrices/04_binaryDepScores.tsv
      destination: intermediate/target/project-scores/04_binaryDepScores.tsv
    - name: csv_to_parquet essentiality matrix
      requires:
        - unzip essentiality matrix
      source: intermediate/target/project-scores/04_binaryDepScores.tsv
      destination: intermediate/target/project-scores/04_binaryDepScores.parquet
      separator: "\t"

    - name: csv_to_parquet gene identifier
      source: input/target/project-scores/gene_identifiers_latest.csv.gz
      destination: intermediate/target/project-scores/gene_identifiers_latest.parquet

    - name: transform ensembl
      source: input/target/ensembl/homo_sapiens.json
      destination: intermediate/target/ensembl/homo_sapiens.parquet
      transformer: ensembl

    - name: transform gnomad
      source: input/target/gnomad/gnomad.v2.1.1.lof_metrics.by_gene.txt.bgz
      destination: intermediate/target/gnomad/gnomad_lof_by_gene.txt.gz
      transformer: gnomad

    - name: explode_glob homology
      glob: input/target/homologue/gene_dictionary/*.json
      do:
        - name: transform ${match_stem} to parquet
          source: ${match_prefix}/${match_path}${match_stem}.${match_ext}
          destination: intermediate/target/homologue/gene_dictionary/${match_path}${match_stem}.parquet
          transformer: homology
<<<<<<< HEAD
  ##################################################################################################

  #: EVIDENCE STEP :################################################################################
  evidence:
    - name: pyspark project_score
      pyspark: project_score
=======

    - name: pyspark safety
      source:
        adverse_events: input/target/safety/adverse_effects.tsv
        safety_risks: input/target/safety/safety_risks.tsv
        brennan: input/target/safety/secondary_pharmacology.json
        toxcast: input/target/safety/toxcast.tsv
        aopwiki: input/target/safety/aopwiki.json
        pharmacogenetics: intermediate/pharmacogenetics.parquet
      destination: intermediate/target/safety.parquet
      pyspark: target_safety
  ##################################################################################################

  #: PHARMACOGENETICS STEP :#######################################################################
  pharmacogenetics    :
    - name: pyspark pharmacogenetics
      source:
        clinpgx: input/pharmacogenetics/clinpgx_annotation.json.gz
        phenotypes: input/pharmacogenetics/phenotypes.json
        openai_api_key_filename: tmp/openai_api_key
      destination:
        associations: intermediate/pharmacogenetics.parquet
        phenotypes: intermediate/pharmacogenetics/phenotypes.json
      properties:
        efo_version: ${EFO_VERSION}
        cores: ${CORES}
      pyspark: pharmacogenetics
  ##################################################################################################      
  
  #: TARGET/DISEASE EVIDENCE STEP :#################################################################
  evidence:
    - name: pyspark project_score
>>>>>>> 02378b5a
      source:
        gene_scores: input/evidence/project_score/mapped_diseases.tsv
        cell_types: input/evidence/project_score/cell_types.tsv
        cell_passport: input/evidence/cell_passport.csv.gz
        cell_line_mapping: input/ot_curation/mappings/biosystem/depmap_uberon_mapping.csv
      destination: intermediate/evidence/project_score.parquet
<<<<<<< HEAD

    - name: pyspark gene_burden
      pyspark: gene_burden
=======
      pyspark: project_score

    - name: pyspark gene_burden
>>>>>>> 02378b5a
      source:
        az_binary: input/evidence/gene_burden/astrazeneca/azphewas-com-470k-phewas-binary
        az_quantitative: input/evidence/gene_burden/astrazeneca/azphewas-com-470k-phewas-quantitative
        az_genes: input/evidence/gene_burden/astrazeneca/azphewas_com_genes_UK_Biobank_470k.csv
        az_phenotypes: input/evidence/gene_burden/astrazeneca/azphewas_com_phenotypes_UK_Biobank_470k.csv
        finngen: input/evidence/gene_burden/finngen/finngen.txt.gz
        finngen_phenotypes: input/evidence/gene_burden/finngen/phenos
        genebass: input/evidence/gene_burden/genebass/**.parquet
        cvdi: input/evidence/gene_burden/cvdi.xlsx
        curated_studies: input/ot_curation/gene_burden/curated_evidence.tsv
        disease_mappings: input/ot_curation/mappings/disease/manual_string.tsv
      destination: intermediate/evidence/gene_burden.parquet
<<<<<<< HEAD
      settings:
        finngen_release: R12

    - name: pyspark chembl
      pyspark: chembl
=======
      properties:
        finngen_release: R12
      pyspark: gene_burden

    - name: pyspark chembl
>>>>>>> 02378b5a
      source:
        chembl_evidence: input/evidence/chembl/chembl.json.gz
        stop_reasons: input/evidence/chembl/stop_reasons.json
        drug_indications: input/drug/chembl_drug_indication.jsonl
      destination: intermediate/evidence/chembl.parquet
<<<<<<< HEAD

    - name: pyspark cancer_biomarkers
      pyspark: cancer_biomarkers
=======
      pyspark: chembl

    - name: pyspark cancer_biomarkers
>>>>>>> 02378b5a
      source:
        associations: input/evidence/cancerbiomarkers/associations.tsv
        source: input/evidence/cancerbiomarkers/sources.jsonl
        disease: input/evidence/cancerbiomarkers/diseases.jsonl
        drugs: output/drug_molecule
      destination: intermediate/evidence/cancer_biomarkers.parquet
<<<<<<< HEAD
  ##################################################################################################

  #: TIMESERIES STEP :########################################################################
  timeseries:
    - name: pyspark timeseries
      pyspark: timeseries
      source:
        evidence: output/evidence
        disease: output/disease
      destination:
        overall_direct: view/timeseries_overall_direct
        overall_indirect: view/timeseries_overall_indirect
        by_datasource_direct: view/timeseries_by_datasource_direct
        by_datasource_indirect: view/timeseries_by_datasource_indirect
      settings:
        novelty_scale: 2 # 2 for long tailed slow decays
        novelty_shift: 3 # 3 for long tailed slow decays
        novelty_window: 10
        datasource_weights:
          - id: gwas_credible_sets
            weight: 1.0
          - id: eva
            weight: 1.0
          - id: gene_burden
            weight: 1.0
          - id: genomics_england
            weight: 1.0
          - id: gene2phenotype
            weight: 1.0
          - id: uniprot_literature
            weight: 1.0
          - id: uniprot_variants
            weight: 1.0
          - id: orphanet
            weight: 1.0
          - id: clingen
            weight: 1.0
          - id: cancer_gene_census
            weight: 1.0
          - id: intogen
            weight: 1.0
          - id: eva_somatic
            weight: 1.0
          - id: cancer_biomarkers
            weight: 1.0
          - id: chembl
            weight: 1.0
          - id: crispr_screen
            weight: 1.0
          - id: crispr
            weight: 1.0
          - id: slapenrich
            weight: 0.5
          - id: progeny
            weight: 0.5
          - id: reactome
            weight: 1.0
          - id: sysbio
            weight: 0.5
          - id: europepmc
            weight: 0.2
          - id: expression_atlas
            weight: 0.2
          - id: impc
            weight: 0.2
  ##################################################################################################
=======
      pyspark: cancer_biomarkers

    - name: pyspark orphanet
      source: input/evidence/orphanet.xml
      destination: intermediate/evidence/orphanet.parquet
      properties:
        efo_version: v3.81.0
        ontology_cores: "1"
      pyspark: orphanet

    - name: pyspark clingen
      source:
        evidence: input/evidence/clingen.csv
      destination: intermediate/evidence/clingen.parquet
      properties:
        efo_version: v3.81.0
        ontology_cores: "1"
      pyspark: clingen

    - name: pyspark impc evidence strings
      source:
        solr_gene_gene: input/evidence/impc/impc_solr_gene_gene.csv
        solr_ontology_ontology: input/evidence/impc/impc_solr_ontology_ontology.csv
        solr_mouse_model: input/evidence/impc/impc_solr_mouse_model.csv
        solr_disease: input/evidence/impc/impc_solr_disease.csv
        solr_disease_model_summary: input/evidence/impc/impc_solr_disease_model_summary.csv
        solr_ontology: input/evidence/impc/impc_solr_ontology.csv
        hgnc_gene_mappings: input/target/genenames/hgnc_complete_set.txt
        mouse_gene_mappings: input/evidence/impc/MGI_Gene_Model_Coord.rpt
        mouse_pubmed_refs: input/evidence/impc/MGI_PhenoGenoMP.rpt
        mp_ontology: input/evidence/impc/mp.owl
      destination: intermediate/evidence/impc.parquet
      properties:
        # Spark params
        spark.driver.memory: 4g
        spark.executor.memory: 2g
        # Other params
        efo_version: v3.81.0
        ontology_cores: "1"
        score_cutoff: "0.41"
      pyspark: impc

    - name: pyspark panel_app
      source: input/evidence/panel_app.tsv
      destination: intermediate/evidence/panel_app.parquet
      properties:
        efo_version: v3.81.0
        ontology_cores: "1"
      pyspark: panel_app

    - name: pyspark crispr screens
      source:
        screens: input/evidence/crispr_screens/brain_screens.json.gz
        studies_dir: input/evidence/crispr_screens/brain_studies
        disease_mapping: input/ot_curation/mappings/disease/brain_crispr_studies.tsv
      destination: output/crispr_screens
      pyspark: crispr_screens

    - name: pyspark gene2phenotype
      source:
        cancer_panel: input/evidence/gene2phenotype/cancer.csv
        cardiac_panel: input/evidence/gene2phenotype/cardiac.csv
        developmental_panel: input/evidence/gene2phenotype/dd.csv
        ear_panel: input/evidence/gene2phenotype/ear.csv
        eye_panel: input/evidence/gene2phenotype/eye.csv
        skeletal_panel: input/evidence/gene2phenotype/skeletal.csv
        skin_panel: input/evidence/gene2phenotype/skin.csv
      destination: intermediate/evidence/gene2phenotype.parquet
      properties:
        efo_version: v3.81.0
        ontology_cores: "1"
      pyspark: gene2phenotype
      
  evidence_ppp:
    - name: pyspark ot_crispr
      source:
        study_table: input/evidence/ot_crispr/config.tsv
        ot_crispr_data: input/evidence/ot_crispr
      destination: intermediate/evidence/ot_crispr.parquet
      pyspark: ot_crispr
>>>>>>> 02378b5a
<|MERGE_RESOLUTION|>--- conflicted
+++ resolved
@@ -2,13 +2,11 @@
 work_path: ./work
 log_level: DEBUG
 # release_uri: gs://open-targets-pre-data-releases/jferrer/test-pts-pyspark
-<<<<<<< HEAD
+
 pool_size: 8
-=======
-pool: 8
-efo_version: v3.81.0
-ontology_cores: 1  # Number of cores for ontology mapping (1 = sequential, >1 = parallel)
->>>>>>> 02378b5a
+scratchpad:
+  efo_version: 'v3.81.0'
+  ontology_cores: '1'   # Number of cores for ontology mapping (1 = sequential, >1 = parallel)
 
 steps:
   #: DISEASE STEP :#################################################################################
@@ -17,10 +15,12 @@
       source: input/disease/efo_otar_slim.json
       destination: output/disease/disease.parquet
       transformer: disease
+
     - name: transform disease_hpo
       source: input/disease/hp-full.json
       destination: output/disease_hpo/disease_hpo.parquet
       transformer: disease_hpo
+
     - name: transform disease_phenotype
       requires:
         - transform disease_efo
@@ -30,7 +30,6 @@
         - input/disease/mondo.json
       destination: output/disease_phenotype/disease_phenotype.parquet
       transformer: disease_phenotype
-
   ##################################################################################################
 
   #: EXPRESSION STEP :##############################################################################
@@ -38,6 +37,7 @@
     - name: unzip normal tissue
       source: input/expression/normal_tissue.tsv.zip
       destination: intermediate/expression/normal_tissue.tsv
+
     - name: gzip normal tissue
       requires:
         - unzip normal tissue
@@ -52,12 +52,8 @@
 
   #: MOUSE_PHENOTYPES STEP :########################################################################
   mouse_phenotype:
-<<<<<<< HEAD
-    - name: pyspark separate into output and excluded
+    - name: pyspark generate from IMPC and validate with target
       pyspark: mouse_phenotype
-=======
-    - name: pyspark generate from IMPC and validate with target
->>>>>>> 02378b5a
       source:
         target: output/target
         # IMPC source files
@@ -72,7 +68,9 @@
       destination:
         output: output/mouse_phenotype
         excluded: excluded/mouse_phenotype
-<<<<<<< HEAD
+      properties:
+        spark.driver.memory: '2g'
+        spark.executor.memory: '1g'
   ##################################################################################################
 
   #: CHEMICAL PROBES STEP :#########################################################################
@@ -84,29 +82,12 @@
         drugs_csv: input/target/chemicalprobes/probes_links.csv
       destination:
         output: intermediate/chemical_probes_evidence.parquet
-=======
-      properties:
-        spark.driver.memory: 2g
-        spark.executor.memory: 1g
-      pyspark: mouse_phenotype
-  ##################################################################################################
->>>>>>> 02378b5a
-
-  #: CHEMICAL PROBES STEP :#########################################################################
-  chemical_probes:
-    - name: pyspark chemical probes
-      source:
-        probes_excel: input/target/chemicalprobes/probes.xlsx
-        drugs_csv: input/target/chemicalprobes/probes_links.csv
-      destination:
-        output: intermediate/chemical_probes_evidence.parquet
-      pyspark: chemical_probes
-
   ##################################################################################################
 
   #: CODING VARIANT STEP :##########################################################################
   coding_variant:
     - name: pyspark coding_variant view
+      pyspark: coding_variant
       source:
         variant: output/variant
         target: output/target
@@ -118,24 +99,6 @@
         credible_set: output/credible_set
         pharmacogenetics: output/pharmacogenetics
       destination: view/coding_variant
-      pyspark: coding_variant
-  ##################################################################################################
-
-  #: CODING VARIANT STEP :##########################################################################
-  coding_variant:
-    - name: pyspark coding_variant view
-      pyspark: coding_variant
-      source:
-        variant: output/variant
-        target: output/target
-        disease: output/disease
-        evidence_eva: output/evidence/sourceId=eva
-        evidence_eva_somatic: output/evidence/sourceId=eva_somatic
-        evidence_uniprot_variant: output/evidence/sourceId=uniprot_variants
-        evidence_gwas_credible_set: output/evidence/sourceId=gwas_credible_sets
-        credible_set: output/credible_set
-        pharmacogenetics: output/pharmacogenetics
-      destination: view/coding_variant
   ##################################################################################################
 
   #: OPENFDA STEP :#################################################################################
@@ -174,10 +137,7 @@
       separator: "\t"
 
     - name: pyspark gene_essentiality
-<<<<<<< HEAD
       pyspark: gene_essentiality
-=======
->>>>>>> 02378b5a
       source:
         models: input/target/gene-essentiality/depmap/Model.csv
         essential_genes: input/target/gene-essentiality/depmap/CRISPRInferredCommonEssentials.csv
@@ -187,16 +147,11 @@
         mutation_damaging: input/target/gene-essentiality/depmap/OmicsSomaticMutationsMatrixDamaging.csv
         depmap_tissue_mapping: input/ot_curation/mappings/biosystem/depmap_uberon_mapping.csv
       destination: intermediate/target/gene-essentiality/essentiality.parquet
-<<<<<<< HEAD
       settings:
         keep_only_essentials: true
-=======
       properties:
-        keep_only_essentials: 'true'
-        spark.driver.memory: 4g
-        spark.executor.memory: 2g
-      pyspark: gene_essentiality
->>>>>>> 02378b5a
+        spark.driver.memory: '4g'
+        spark.executor.memory: '2g'
 
     - name: unzip essentiality matrix
       source: input/target/project-scores/essentiality_matrices.zip
@@ -230,16 +185,9 @@
           source: ${match_prefix}/${match_path}${match_stem}.${match_ext}
           destination: intermediate/target/homologue/gene_dictionary/${match_path}${match_stem}.parquet
           transformer: homology
-<<<<<<< HEAD
-  ##################################################################################################
-
-  #: EVIDENCE STEP :################################################################################
-  evidence:
-    - name: pyspark project_score
-      pyspark: project_score
-=======
 
     - name: pyspark safety
+      pyspark: target_safety
       source:
         adverse_events: input/target/safety/adverse_effects.tsv
         safety_risks: input/target/safety/safety_risks.tsv
@@ -248,12 +196,12 @@
         aopwiki: input/target/safety/aopwiki.json
         pharmacogenetics: intermediate/pharmacogenetics.parquet
       destination: intermediate/target/safety.parquet
-      pyspark: target_safety
   ##################################################################################################
 
   #: PHARMACOGENETICS STEP :#######################################################################
-  pharmacogenetics    :
+  pharmacogenetics:
     - name: pyspark pharmacogenetics
+      pyspark: pharmacogenetics
       source:
         clinpgx: input/pharmacogenetics/clinpgx_annotation.json.gz
         phenotypes: input/pharmacogenetics/phenotypes.json
@@ -261,31 +209,23 @@
       destination:
         associations: intermediate/pharmacogenetics.parquet
         phenotypes: intermediate/pharmacogenetics/phenotypes.json
-      properties:
-        efo_version: ${EFO_VERSION}
-        cores: ${CORES}
-      pyspark: pharmacogenetics
+      settings:
+        efo_version: "${efo_version}"
+        cores: "${ontology_cores}"
   ##################################################################################################      
-  
+
   #: TARGET/DISEASE EVIDENCE STEP :#################################################################
   evidence:
     - name: pyspark project_score
->>>>>>> 02378b5a
       source:
         gene_scores: input/evidence/project_score/mapped_diseases.tsv
         cell_types: input/evidence/project_score/cell_types.tsv
         cell_passport: input/evidence/cell_passport.csv.gz
         cell_line_mapping: input/ot_curation/mappings/biosystem/depmap_uberon_mapping.csv
       destination: intermediate/evidence/project_score.parquet
-<<<<<<< HEAD
 
     - name: pyspark gene_burden
       pyspark: gene_burden
-=======
-      pyspark: project_score
-
-    - name: pyspark gene_burden
->>>>>>> 02378b5a
       source:
         az_binary: input/evidence/gene_burden/astrazeneca/azphewas-com-470k-phewas-binary
         az_quantitative: input/evidence/gene_burden/astrazeneca/azphewas-com-470k-phewas-quantitative
@@ -298,127 +238,45 @@
         curated_studies: input/ot_curation/gene_burden/curated_evidence.tsv
         disease_mappings: input/ot_curation/mappings/disease/manual_string.tsv
       destination: intermediate/evidence/gene_burden.parquet
-<<<<<<< HEAD
-      settings:
-        finngen_release: R12
+      settings:
+        finngen_release: 'R12'
 
     - name: pyspark chembl
       pyspark: chembl
-=======
-      properties:
-        finngen_release: R12
-      pyspark: gene_burden
-
-    - name: pyspark chembl
->>>>>>> 02378b5a
       source:
         chembl_evidence: input/evidence/chembl/chembl.json.gz
         stop_reasons: input/evidence/chembl/stop_reasons.json
         drug_indications: input/drug/chembl_drug_indication.jsonl
       destination: intermediate/evidence/chembl.parquet
-<<<<<<< HEAD
 
     - name: pyspark cancer_biomarkers
       pyspark: cancer_biomarkers
-=======
-      pyspark: chembl
-
-    - name: pyspark cancer_biomarkers
->>>>>>> 02378b5a
       source:
         associations: input/evidence/cancerbiomarkers/associations.tsv
         source: input/evidence/cancerbiomarkers/sources.jsonl
         disease: input/evidence/cancerbiomarkers/diseases.jsonl
         drugs: output/drug_molecule
       destination: intermediate/evidence/cancer_biomarkers.parquet
-<<<<<<< HEAD
-  ##################################################################################################
-
-  #: TIMESERIES STEP :########################################################################
-  timeseries:
-    - name: pyspark timeseries
-      pyspark: timeseries
-      source:
-        evidence: output/evidence
-        disease: output/disease
-      destination:
-        overall_direct: view/timeseries_overall_direct
-        overall_indirect: view/timeseries_overall_indirect
-        by_datasource_direct: view/timeseries_by_datasource_direct
-        by_datasource_indirect: view/timeseries_by_datasource_indirect
-      settings:
-        novelty_scale: 2 # 2 for long tailed slow decays
-        novelty_shift: 3 # 3 for long tailed slow decays
-        novelty_window: 10
-        datasource_weights:
-          - id: gwas_credible_sets
-            weight: 1.0
-          - id: eva
-            weight: 1.0
-          - id: gene_burden
-            weight: 1.0
-          - id: genomics_england
-            weight: 1.0
-          - id: gene2phenotype
-            weight: 1.0
-          - id: uniprot_literature
-            weight: 1.0
-          - id: uniprot_variants
-            weight: 1.0
-          - id: orphanet
-            weight: 1.0
-          - id: clingen
-            weight: 1.0
-          - id: cancer_gene_census
-            weight: 1.0
-          - id: intogen
-            weight: 1.0
-          - id: eva_somatic
-            weight: 1.0
-          - id: cancer_biomarkers
-            weight: 1.0
-          - id: chembl
-            weight: 1.0
-          - id: crispr_screen
-            weight: 1.0
-          - id: crispr
-            weight: 1.0
-          - id: slapenrich
-            weight: 0.5
-          - id: progeny
-            weight: 0.5
-          - id: reactome
-            weight: 1.0
-          - id: sysbio
-            weight: 0.5
-          - id: europepmc
-            weight: 0.2
-          - id: expression_atlas
-            weight: 0.2
-          - id: impc
-            weight: 0.2
-  ##################################################################################################
-=======
-      pyspark: cancer_biomarkers
-
+ 
     - name: pyspark orphanet
+      pyspark: orphanet
       source: input/evidence/orphanet.xml
       destination: intermediate/evidence/orphanet.parquet
-      properties:
-        efo_version: v3.81.0
-        ontology_cores: "1"
-      pyspark: orphanet
+      settings:
+        efo_version: '${efo_version}'
+        cores: '${ontology_cores}'
 
     - name: pyspark clingen
+      pyspark: clingen
       source:
         evidence: input/evidence/clingen.csv
       destination: intermediate/evidence/clingen.parquet
-      properties:
-        efo_version: v3.81.0
-        ontology_cores: "1"
-      pyspark: clingen
+      settings:
+        efo_version: '${efo_version}'
+        cores: '${ontology_cores}'
 
     - name: pyspark impc evidence strings
+      pyspark: impc
       source:
         solr_gene_gene: input/evidence/impc/impc_solr_gene_gene.csv
         solr_ontology_ontology: input/evidence/impc/impc_solr_ontology_ontology.csv
@@ -432,32 +290,31 @@
         mp_ontology: input/evidence/impc/mp.owl
       destination: intermediate/evidence/impc.parquet
       properties:
-        # Spark params
-        spark.driver.memory: 4g
-        spark.executor.memory: 2g
-        # Other params
-        efo_version: v3.81.0
-        ontology_cores: "1"
+        spark.driver.memory: '4g'
+        spark.executor.memory: '2g'
+      settings:
+        efo_version: '${efo_version}'
+        cores: '${ontology_cores}'
         score_cutoff: "0.41"
-      pyspark: impc
 
     - name: pyspark panel_app
+      pyspark: panel_app
       source: input/evidence/panel_app.tsv
       destination: intermediate/evidence/panel_app.parquet
-      properties:
-        efo_version: v3.81.0
-        ontology_cores: "1"
-      pyspark: panel_app
+      settings:
+        efo_version: '${efo_version}'
+        cores: '${ontology_cores}'
 
     - name: pyspark crispr screens
+      pyspark: crispr_screens
       source:
         screens: input/evidence/crispr_screens/brain_screens.json.gz
         studies_dir: input/evidence/crispr_screens/brain_studies
         disease_mapping: input/ot_curation/mappings/disease/brain_crispr_studies.tsv
       destination: output/crispr_screens
-      pyspark: crispr_screens
 
     - name: pyspark gene2phenotype
+      pyspark: gene2phenotype
       source:
         cancer_panel: input/evidence/gene2phenotype/cancer.csv
         cardiac_panel: input/evidence/gene2phenotype/cardiac.csv
@@ -467,16 +324,79 @@
         skeletal_panel: input/evidence/gene2phenotype/skeletal.csv
         skin_panel: input/evidence/gene2phenotype/skin.csv
       destination: intermediate/evidence/gene2phenotype.parquet
-      properties:
-        efo_version: v3.81.0
-        ontology_cores: "1"
-      pyspark: gene2phenotype
+      settings:
+        efo_version: '${efo_version}'
+        cores: '${ontology_cores}'
       
   evidence_ppp:
     - name: pyspark ot_crispr
+      pyspark: ot_crispr
       source:
         study_table: input/evidence/ot_crispr/config.tsv
         ot_crispr_data: input/evidence/ot_crispr
       destination: intermediate/evidence/ot_crispr.parquet
-      pyspark: ot_crispr
->>>>>>> 02378b5a
+
+ #: TIMESERIES STEP :########################################################################
+  timeseries:
+    - name: pyspark timeseries
+      pyspark: timeseries
+      source:
+        evidence: output/evidence
+        disease: output/disease
+      destination:
+        overall_direct: view/timeseries_overall_direct
+        overall_indirect: view/timeseries_overall_indirect
+        by_datasource_direct: view/timeseries_by_datasource_direct
+        by_datasource_indirect: view/timeseries_by_datasource_indirect
+      settings:
+        novelty_scale: 2 # 2 for long tailed slow decays
+        novelty_shift: 3 # 3 for long tailed slow decays
+        novelty_window: 10
+        datasource_weights:
+          - id: gwas_credible_sets
+            weight: 1.0
+          - id: eva
+            weight: 1.0
+          - id: gene_burden
+            weight: 1.0
+          - id: genomics_england
+            weight: 1.0
+          - id: gene2phenotype
+            weight: 1.0
+          - id: uniprot_literature
+            weight: 1.0
+          - id: uniprot_variants
+            weight: 1.0
+          - id: orphanet
+            weight: 1.0
+          - id: clingen
+            weight: 1.0
+          - id: cancer_gene_census
+            weight: 1.0
+          - id: intogen
+            weight: 1.0
+          - id: eva_somatic
+            weight: 1.0
+          - id: cancer_biomarkers
+            weight: 1.0
+          - id: chembl
+            weight: 1.0
+          - id: crispr_screen
+            weight: 1.0
+          - id: crispr
+            weight: 1.0
+          - id: slapenrich
+            weight: 0.5
+          - id: progeny
+            weight: 0.5
+          - id: reactome
+            weight: 1.0
+          - id: sysbio
+            weight: 0.5
+          - id: europepmc
+            weight: 0.2
+          - id: expression_atlas
+            weight: 0.2
+          - id: impc
+            weight: 0.2
+  ##################################################################################################