--- conflicted
+++ resolved
@@ -45,12 +45,8 @@
 
         logger.info(f'using {spark_memory} memory for the spark driver')
 
-<<<<<<< HEAD
         dataproc_properties = {}
         local_properties = {
-=======
-        default_properties = {
->>>>>>> 02378b5a
             'spark.driver.memory': spark_memory,
             'spark.driver.maxResultSize': '0',
             'spark.debug.maxToStringFields': '2000',
@@ -76,7 +72,10 @@
             'spark.hadoop.fs.gs.auth.type': 'APPLICATION_DEFAULT',
         }
 
-        properties = {**(dataproc_properties if self.is_dataproc else local_properties), **properties}
+        properties = {
+            **(dataproc_properties if self.is_dataproc else local_properties),
+            **properties,
+        }
 
         return SparkConf().setAll(list(properties.items()))
 
