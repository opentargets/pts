version = 1
revision = 2
requires-python = ">=3.11, <3.14"
resolution-markers = [
    "python_full_version >= '3.13'",
    "python_full_version == '3.12.*'",
    "python_full_version < '3.12'",
]

[[package]]
name = "annotated-types"
version = "0.7.0"
source = { registry = "https://pypi.org/simple" }
sdist = { url = "https://files.pythonhosted.org/packages/ee/67/531ea369ba64dcff5ec9c3402f9f51bf748cec26dde048a2f973a4eea7f5/annotated_types-0.7.0.tar.gz", hash = "sha256:aff07c09a53a08bc8cfccb9c85b05f1aa9a2a6f23728d790723543408344ce89", size = 16081, upload-time = "2024-05-20T21:33:25.928Z" }
wheels = [
    { url = "https://files.pythonhosted.org/packages/78/b6/6307fbef88d9b5ee7421e68d78a9f162e0da4900bc5f5793f6d3d0e34fb8/annotated_types-0.7.0-py3-none-any.whl", hash = "sha256:1f02e8b43a8fbbc3f3e0d4f0f4bfc8131bcb4eebe8849b8e5c773f3a1c582a53", size = 13643, upload-time = "2024-05-20T21:33:24.1Z" },
]

[[package]]
name = "anyio"
version = "4.11.0"
source = { registry = "https://pypi.org/simple" }
dependencies = [
    { name = "idna" },
    { name = "sniffio" },
    { name = "typing-extensions", marker = "python_full_version < '3.13'" },
]
sdist = { url = "https://files.pythonhosted.org/packages/c6/78/7d432127c41b50bccba979505f272c16cbcadcc33645d5fa3a738110ae75/anyio-4.11.0.tar.gz", hash = "sha256:82a8d0b81e318cc5ce71a5f1f8b5c4e63619620b63141ef8c995fa0db95a57c4", size = 219094, upload-time = "2025-09-23T09:19:12.58Z" }
wheels = [
    { url = "https://files.pythonhosted.org/packages/15/b3/9b1a8074496371342ec1e796a96f99c82c945a339cd81a8e73de28b4cf9e/anyio-4.11.0-py3-none-any.whl", hash = "sha256:0287e96f4d26d4149305414d4e3bc32f0dcd0862365a4bddea19d7a1ec38c4fc", size = 109097, upload-time = "2025-09-23T09:19:10.601Z" },
]

[[package]]
name = "cachetools"
version = "6.2.1"
source = { registry = "https://pypi.org/simple" }
sdist = { url = "https://files.pythonhosted.org/packages/cc/7e/b975b5814bd36faf009faebe22c1072a1fa1168db34d285ef0ba071ad78c/cachetools-6.2.1.tar.gz", hash = "sha256:3f391e4bd8f8bf0931169baf7456cc822705f4e2a31f840d218f445b9a854201", size = 31325, upload-time = "2025-10-12T14:55:30.139Z" }
wheels = [
    { url = "https://files.pythonhosted.org/packages/96/c5/1e741d26306c42e2bf6ab740b2202872727e0f606033c9dd713f8b93f5a8/cachetools-6.2.1-py3-none-any.whl", hash = "sha256:09868944b6dde876dfd44e1d47e18484541eaf12f26f29b7af91b26cc892d701", size = 11280, upload-time = "2025-10-12T14:55:28.382Z" },
]

[[package]]
name = "certifi"
version = "2025.10.5"
source = { registry = "https://pypi.org/simple" }
sdist = { url = "https://files.pythonhosted.org/packages/4c/5b/b6ce21586237c77ce67d01dc5507039d444b630dd76611bbca2d8e5dcd91/certifi-2025.10.5.tar.gz", hash = "sha256:47c09d31ccf2acf0be3f701ea53595ee7e0b8fa08801c6624be771df09ae7b43", size = 164519, upload-time = "2025-10-05T04:12:15.808Z" }
wheels = [
    { url = "https://files.pythonhosted.org/packages/e4/37/af0d2ef3967ac0d6113837b44a4f0bfe1328c2b9763bd5b1744520e5cfed/certifi-2025.10.5-py3-none-any.whl", hash = "sha256:0f212c2744a9bb6de0c56639a6f68afe01ecd92d91f14ae897c4fe7bbeeef0de", size = 163286, upload-time = "2025-10-05T04:12:14.03Z" },
]

[[package]]
name = "cfgv"
version = "3.4.0"
source = { registry = "https://pypi.org/simple" }
sdist = { url = "https://files.pythonhosted.org/packages/11/74/539e56497d9bd1d484fd863dd69cbbfa653cd2aa27abfe35653494d85e94/cfgv-3.4.0.tar.gz", hash = "sha256:e52591d4c5f5dead8e0f673fb16db7949d2cfb3f7da4582893288f0ded8fe560", size = 7114, upload-time = "2023-08-12T20:38:17.776Z" }
wheels = [
    { url = "https://files.pythonhosted.org/packages/c5/55/51844dd50c4fc7a33b653bfaba4c2456f06955289ca770a5dbd5fd267374/cfgv-3.4.0-py2.py3-none-any.whl", hash = "sha256:b7265b1f29fd3316bfcd2b330d63d024f2bfd8bcb8b0272f8e19a504856c48f9", size = 7249, upload-time = "2023-08-12T20:38:16.269Z" },
]

[[package]]
name = "chardet"
version = "5.2.0"
source = { registry = "https://pypi.org/simple" }
sdist = { url = "https://files.pythonhosted.org/packages/f3/0d/f7b6ab21ec75897ed80c17d79b15951a719226b9fababf1e40ea74d69079/chardet-5.2.0.tar.gz", hash = "sha256:1b3b6ff479a8c414bc3fa2c0852995695c4a026dcd6d0633b2dd092ca39c1cf7", size = 2069618, upload-time = "2023-08-01T19:23:02.662Z" }
wheels = [
    { url = "https://files.pythonhosted.org/packages/38/6f/f5fbc992a329ee4e0f288c1fe0e2ad9485ed064cac731ed2fe47dcc38cbf/chardet-5.2.0-py3-none-any.whl", hash = "sha256:e1cf59446890a00105fe7b7912492ea04b6e6f06d4b742b2c788469e34c82970", size = 199385, upload-time = "2023-08-01T19:23:00.661Z" },
]

[[package]]
name = "charset-normalizer"
version = "3.4.4"
source = { registry = "https://pypi.org/simple" }
sdist = { url = "https://files.pythonhosted.org/packages/13/69/33ddede1939fdd074bce5434295f38fae7136463422fe4fd3e0e89b98062/charset_normalizer-3.4.4.tar.gz", hash = "sha256:94537985111c35f28720e43603b8e7b43a6ecfb2ce1d3058bbe955b73404e21a", size = 129418, upload-time = "2025-10-14T04:42:32.879Z" }
wheels = [
    { url = "https://files.pythonhosted.org/packages/ed/27/c6491ff4954e58a10f69ad90aca8a1b6fe9c5d3c6f380907af3c37435b59/charset_normalizer-3.4.4-cp311-cp311-macosx_10_9_universal2.whl", hash = "sha256:6e1fcf0720908f200cd21aa4e6750a48ff6ce4afe7ff5a79a90d5ed8a08296f8", size = 206988, upload-time = "2025-10-14T04:40:33.79Z" },
    { url = "https://files.pythonhosted.org/packages/94/59/2e87300fe67ab820b5428580a53cad894272dbb97f38a7a814a2a1ac1011/charset_normalizer-3.4.4-cp311-cp311-manylinux2014_aarch64.manylinux_2_17_aarch64.manylinux_2_28_aarch64.whl", hash = "sha256:5f819d5fe9234f9f82d75bdfa9aef3a3d72c4d24a6e57aeaebba32a704553aa0", size = 147324, upload-time = "2025-10-14T04:40:34.961Z" },
    { url = "https://files.pythonhosted.org/packages/07/fb/0cf61dc84b2b088391830f6274cb57c82e4da8bbc2efeac8c025edb88772/charset_normalizer-3.4.4-cp311-cp311-manylinux2014_armv7l.manylinux_2_17_armv7l.manylinux_2_31_armv7l.whl", hash = "sha256:a59cb51917aa591b1c4e6a43c132f0cdc3c76dbad6155df4e28ee626cc77a0a3", size = 142742, upload-time = "2025-10-14T04:40:36.105Z" },
    { url = "https://files.pythonhosted.org/packages/62/8b/171935adf2312cd745d290ed93cf16cf0dfe320863ab7cbeeae1dcd6535f/charset_normalizer-3.4.4-cp311-cp311-manylinux2014_ppc64le.manylinux_2_17_ppc64le.manylinux_2_28_ppc64le.whl", hash = "sha256:8ef3c867360f88ac904fd3f5e1f902f13307af9052646963ee08ff4f131adafc", size = 160863, upload-time = "2025-10-14T04:40:37.188Z" },
    { url = "https://files.pythonhosted.org/packages/09/73/ad875b192bda14f2173bfc1bc9a55e009808484a4b256748d931b6948442/charset_normalizer-3.4.4-cp311-cp311-manylinux2014_s390x.manylinux_2_17_s390x.manylinux_2_28_s390x.whl", hash = "sha256:d9e45d7faa48ee908174d8fe84854479ef838fc6a705c9315372eacbc2f02897", size = 157837, upload-time = "2025-10-14T04:40:38.435Z" },
    { url = "https://files.pythonhosted.org/packages/6d/fc/de9cce525b2c5b94b47c70a4b4fb19f871b24995c728e957ee68ab1671ea/charset_normalizer-3.4.4-cp311-cp311-manylinux2014_x86_64.manylinux_2_17_x86_64.manylinux_2_28_x86_64.whl", hash = "sha256:840c25fb618a231545cbab0564a799f101b63b9901f2569faecd6b222ac72381", size = 151550, upload-time = "2025-10-14T04:40:40.053Z" },
    { url = "https://files.pythonhosted.org/packages/55/c2/43edd615fdfba8c6f2dfbd459b25a6b3b551f24ea21981e23fb768503ce1/charset_normalizer-3.4.4-cp311-cp311-manylinux_2_31_riscv64.manylinux_2_39_riscv64.whl", hash = "sha256:ca5862d5b3928c4940729dacc329aa9102900382fea192fc5e52eb69d6093815", size = 149162, upload-time = "2025-10-14T04:40:41.163Z" },
    { url = "https://files.pythonhosted.org/packages/03/86/bde4ad8b4d0e9429a4e82c1e8f5c659993a9a863ad62c7df05cf7b678d75/charset_normalizer-3.4.4-cp311-cp311-musllinux_1_2_aarch64.whl", hash = "sha256:d9c7f57c3d666a53421049053eaacdd14bbd0a528e2186fcb2e672effd053bb0", size = 150019, upload-time = "2025-10-14T04:40:42.276Z" },
    { url = "https://files.pythonhosted.org/packages/1f/86/a151eb2af293a7e7bac3a739b81072585ce36ccfb4493039f49f1d3cae8c/charset_normalizer-3.4.4-cp311-cp311-musllinux_1_2_armv7l.whl", hash = "sha256:277e970e750505ed74c832b4bf75dac7476262ee2a013f5574dd49075879e161", size = 143310, upload-time = "2025-10-14T04:40:43.439Z" },
    { url = "https://files.pythonhosted.org/packages/b5/fe/43dae6144a7e07b87478fdfc4dbe9efd5defb0e7ec29f5f58a55aeef7bf7/charset_normalizer-3.4.4-cp311-cp311-musllinux_1_2_ppc64le.whl", hash = "sha256:31fd66405eaf47bb62e8cd575dc621c56c668f27d46a61d975a249930dd5e2a4", size = 162022, upload-time = "2025-10-14T04:40:44.547Z" },
    { url = "https://files.pythonhosted.org/packages/80/e6/7aab83774f5d2bca81f42ac58d04caf44f0cc2b65fc6db2b3b2e8a05f3b3/charset_normalizer-3.4.4-cp311-cp311-musllinux_1_2_riscv64.whl", hash = "sha256:0d3d8f15c07f86e9ff82319b3d9ef6f4bf907608f53fe9d92b28ea9ae3d1fd89", size = 149383, upload-time = "2025-10-14T04:40:46.018Z" },
    { url = "https://files.pythonhosted.org/packages/4f/e8/b289173b4edae05c0dde07f69f8db476a0b511eac556dfe0d6bda3c43384/charset_normalizer-3.4.4-cp311-cp311-musllinux_1_2_s390x.whl", hash = "sha256:9f7fcd74d410a36883701fafa2482a6af2ff5ba96b9a620e9e0721e28ead5569", size = 159098, upload-time = "2025-10-14T04:40:47.081Z" },
    { url = "https://files.pythonhosted.org/packages/d8/df/fe699727754cae3f8478493c7f45f777b17c3ef0600e28abfec8619eb49c/charset_normalizer-3.4.4-cp311-cp311-musllinux_1_2_x86_64.whl", hash = "sha256:ebf3e58c7ec8a8bed6d66a75d7fb37b55e5015b03ceae72a8e7c74495551e224", size = 152991, upload-time = "2025-10-14T04:40:48.246Z" },
    { url = "https://files.pythonhosted.org/packages/1a/86/584869fe4ddb6ffa3bd9f491b87a01568797fb9bd8933f557dba9771beaf/charset_normalizer-3.4.4-cp311-cp311-win32.whl", hash = "sha256:eecbc200c7fd5ddb9a7f16c7decb07b566c29fa2161a16cf67b8d068bd21690a", size = 99456, upload-time = "2025-10-14T04:40:49.376Z" },
    { url = "https://files.pythonhosted.org/packages/65/f6/62fdd5feb60530f50f7e38b4f6a1d5203f4d16ff4f9f0952962c044e919a/charset_normalizer-3.4.4-cp311-cp311-win_amd64.whl", hash = "sha256:5ae497466c7901d54b639cf42d5b8c1b6a4fead55215500d2f486d34db48d016", size = 106978, upload-time = "2025-10-14T04:40:50.844Z" },
    { url = "https://files.pythonhosted.org/packages/7a/9d/0710916e6c82948b3be62d9d398cb4fcf4e97b56d6a6aeccd66c4b2f2bd5/charset_normalizer-3.4.4-cp311-cp311-win_arm64.whl", hash = "sha256:65e2befcd84bc6f37095f5961e68a6f077bf44946771354a28ad434c2cce0ae1", size = 99969, upload-time = "2025-10-14T04:40:52.272Z" },
    { url = "https://files.pythonhosted.org/packages/f3/85/1637cd4af66fa687396e757dec650f28025f2a2f5a5531a3208dc0ec43f2/charset_normalizer-3.4.4-cp312-cp312-macosx_10_13_universal2.whl", hash = "sha256:0a98e6759f854bd25a58a73fa88833fba3b7c491169f86ce1180c948ab3fd394", size = 208425, upload-time = "2025-10-14T04:40:53.353Z" },
    { url = "https://files.pythonhosted.org/packages/9d/6a/04130023fef2a0d9c62d0bae2649b69f7b7d8d24ea5536feef50551029df/charset_normalizer-3.4.4-cp312-cp312-manylinux2014_aarch64.manylinux_2_17_aarch64.manylinux_2_28_aarch64.whl", hash = "sha256:b5b290ccc2a263e8d185130284f8501e3e36c5e02750fc6b6bdeb2e9e96f1e25", size = 148162, upload-time = "2025-10-14T04:40:54.558Z" },
    { url = "https://files.pythonhosted.org/packages/78/29/62328d79aa60da22c9e0b9a66539feae06ca0f5a4171ac4f7dc285b83688/charset_normalizer-3.4.4-cp312-cp312-manylinux2014_armv7l.manylinux_2_17_armv7l.manylinux_2_31_armv7l.whl", hash = "sha256:74bb723680f9f7a6234dcf67aea57e708ec1fbdf5699fb91dfd6f511b0a320ef", size = 144558, upload-time = "2025-10-14T04:40:55.677Z" },
    { url = "https://files.pythonhosted.org/packages/86/bb/b32194a4bf15b88403537c2e120b817c61cd4ecffa9b6876e941c3ee38fe/charset_normalizer-3.4.4-cp312-cp312-manylinux2014_ppc64le.manylinux_2_17_ppc64le.manylinux_2_28_ppc64le.whl", hash = "sha256:f1e34719c6ed0b92f418c7c780480b26b5d9c50349e9a9af7d76bf757530350d", size = 161497, upload-time = "2025-10-14T04:40:57.217Z" },
    { url = "https://files.pythonhosted.org/packages/19/89/a54c82b253d5b9b111dc74aca196ba5ccfcca8242d0fb64146d4d3183ff1/charset_normalizer-3.4.4-cp312-cp312-manylinux2014_s390x.manylinux_2_17_s390x.manylinux_2_28_s390x.whl", hash = "sha256:2437418e20515acec67d86e12bf70056a33abdacb5cb1655042f6538d6b085a8", size = 159240, upload-time = "2025-10-14T04:40:58.358Z" },
    { url = "https://files.pythonhosted.org/packages/c0/10/d20b513afe03acc89ec33948320a5544d31f21b05368436d580dec4e234d/charset_normalizer-3.4.4-cp312-cp312-manylinux2014_x86_64.manylinux_2_17_x86_64.manylinux_2_28_x86_64.whl", hash = "sha256:11d694519d7f29d6cd09f6ac70028dba10f92f6cdd059096db198c283794ac86", size = 153471, upload-time = "2025-10-14T04:40:59.468Z" },
    { url = "https://files.pythonhosted.org/packages/61/fa/fbf177b55bdd727010f9c0a3c49eefa1d10f960e5f09d1d887bf93c2e698/charset_normalizer-3.4.4-cp312-cp312-manylinux_2_31_riscv64.manylinux_2_39_riscv64.whl", hash = "sha256:ac1c4a689edcc530fc9d9aa11f5774b9e2f33f9a0c6a57864e90908f5208d30a", size = 150864, upload-time = "2025-10-14T04:41:00.623Z" },
    { url = "https://files.pythonhosted.org/packages/05/12/9fbc6a4d39c0198adeebbde20b619790e9236557ca59fc40e0e3cebe6f40/charset_normalizer-3.4.4-cp312-cp312-musllinux_1_2_aarch64.whl", hash = "sha256:21d142cc6c0ec30d2efee5068ca36c128a30b0f2c53c1c07bd78cb6bc1d3be5f", size = 150647, upload-time = "2025-10-14T04:41:01.754Z" },
    { url = "https://files.pythonhosted.org/packages/ad/1f/6a9a593d52e3e8c5d2b167daf8c6b968808efb57ef4c210acb907c365bc4/charset_normalizer-3.4.4-cp312-cp312-musllinux_1_2_armv7l.whl", hash = "sha256:5dbe56a36425d26d6cfb40ce79c314a2e4dd6211d51d6d2191c00bed34f354cc", size = 145110, upload-time = "2025-10-14T04:41:03.231Z" },
    { url = "https://files.pythonhosted.org/packages/30/42/9a52c609e72471b0fc54386dc63c3781a387bb4fe61c20231a4ebcd58bdd/charset_normalizer-3.4.4-cp312-cp312-musllinux_1_2_ppc64le.whl", hash = "sha256:5bfbb1b9acf3334612667b61bd3002196fe2a1eb4dd74d247e0f2a4d50ec9bbf", size = 162839, upload-time = "2025-10-14T04:41:04.715Z" },
    { url = "https://files.pythonhosted.org/packages/c4/5b/c0682bbf9f11597073052628ddd38344a3d673fda35a36773f7d19344b23/charset_normalizer-3.4.4-cp312-cp312-musllinux_1_2_riscv64.whl", hash = "sha256:d055ec1e26e441f6187acf818b73564e6e6282709e9bcb5b63f5b23068356a15", size = 150667, upload-time = "2025-10-14T04:41:05.827Z" },
    { url = "https://files.pythonhosted.org/packages/e4/24/a41afeab6f990cf2daf6cb8c67419b63b48cf518e4f56022230840c9bfb2/charset_normalizer-3.4.4-cp312-cp312-musllinux_1_2_s390x.whl", hash = "sha256:af2d8c67d8e573d6de5bc30cdb27e9b95e49115cd9baad5ddbd1a6207aaa82a9", size = 160535, upload-time = "2025-10-14T04:41:06.938Z" },
    { url = "https://files.pythonhosted.org/packages/2a/e5/6a4ce77ed243c4a50a1fecca6aaaab419628c818a49434be428fe24c9957/charset_normalizer-3.4.4-cp312-cp312-musllinux_1_2_x86_64.whl", hash = "sha256:780236ac706e66881f3b7f2f32dfe90507a09e67d1d454c762cf642e6e1586e0", size = 154816, upload-time = "2025-10-14T04:41:08.101Z" },
    { url = "https://files.pythonhosted.org/packages/a8/ef/89297262b8092b312d29cdb2517cb1237e51db8ecef2e9af5edbe7b683b1/charset_normalizer-3.4.4-cp312-cp312-win32.whl", hash = "sha256:5833d2c39d8896e4e19b689ffc198f08ea58116bee26dea51e362ecc7cd3ed26", size = 99694, upload-time = "2025-10-14T04:41:09.23Z" },
    { url = "https://files.pythonhosted.org/packages/3d/2d/1e5ed9dd3b3803994c155cd9aacb60c82c331bad84daf75bcb9c91b3295e/charset_normalizer-3.4.4-cp312-cp312-win_amd64.whl", hash = "sha256:a79cfe37875f822425b89a82333404539ae63dbdddf97f84dcbc3d339aae9525", size = 107131, upload-time = "2025-10-14T04:41:10.467Z" },
    { url = "https://files.pythonhosted.org/packages/d0/d9/0ed4c7098a861482a7b6a95603edce4c0d9db2311af23da1fb2b75ec26fc/charset_normalizer-3.4.4-cp312-cp312-win_arm64.whl", hash = "sha256:376bec83a63b8021bb5c8ea75e21c4ccb86e7e45ca4eb81146091b56599b80c3", size = 100390, upload-time = "2025-10-14T04:41:11.915Z" },
    { url = "https://files.pythonhosted.org/packages/97/45/4b3a1239bbacd321068ea6e7ac28875b03ab8bc0aa0966452db17cd36714/charset_normalizer-3.4.4-cp313-cp313-macosx_10_13_universal2.whl", hash = "sha256:e1f185f86a6f3403aa2420e815904c67b2f9ebc443f045edd0de921108345794", size = 208091, upload-time = "2025-10-14T04:41:13.346Z" },
    { url = "https://files.pythonhosted.org/packages/7d/62/73a6d7450829655a35bb88a88fca7d736f9882a27eacdca2c6d505b57e2e/charset_normalizer-3.4.4-cp313-cp313-manylinux2014_aarch64.manylinux_2_17_aarch64.manylinux_2_28_aarch64.whl", hash = "sha256:6b39f987ae8ccdf0d2642338faf2abb1862340facc796048b604ef14919e55ed", size = 147936, upload-time = "2025-10-14T04:41:14.461Z" },
    { url = "https://files.pythonhosted.org/packages/89/c5/adb8c8b3d6625bef6d88b251bbb0d95f8205831b987631ab0c8bb5d937c2/charset_normalizer-3.4.4-cp313-cp313-manylinux2014_armv7l.manylinux_2_17_armv7l.manylinux_2_31_armv7l.whl", hash = "sha256:3162d5d8ce1bb98dd51af660f2121c55d0fa541b46dff7bb9b9f86ea1d87de72", size = 144180, upload-time = "2025-10-14T04:41:15.588Z" },
    { url = "https://files.pythonhosted.org/packages/91/ed/9706e4070682d1cc219050b6048bfd293ccf67b3d4f5a4f39207453d4b99/charset_normalizer-3.4.4-cp313-cp313-manylinux2014_ppc64le.manylinux_2_17_ppc64le.manylinux_2_28_ppc64le.whl", hash = "sha256:81d5eb2a312700f4ecaa977a8235b634ce853200e828fbadf3a9c50bab278328", size = 161346, upload-time = "2025-10-14T04:41:16.738Z" },
    { url = "https://files.pythonhosted.org/packages/d5/0d/031f0d95e4972901a2f6f09ef055751805ff541511dc1252ba3ca1f80cf5/charset_normalizer-3.4.4-cp313-cp313-manylinux2014_s390x.manylinux_2_17_s390x.manylinux_2_28_s390x.whl", hash = "sha256:5bd2293095d766545ec1a8f612559f6b40abc0eb18bb2f5d1171872d34036ede", size = 158874, upload-time = "2025-10-14T04:41:17.923Z" },
    { url = "https://files.pythonhosted.org/packages/f5/83/6ab5883f57c9c801ce5e5677242328aa45592be8a00644310a008d04f922/charset_normalizer-3.4.4-cp313-cp313-manylinux2014_x86_64.manylinux_2_17_x86_64.manylinux_2_28_x86_64.whl", hash = "sha256:a8a8b89589086a25749f471e6a900d3f662d1d3b6e2e59dcecf787b1cc3a1894", size = 153076, upload-time = "2025-10-14T04:41:19.106Z" },
    { url = "https://files.pythonhosted.org/packages/75/1e/5ff781ddf5260e387d6419959ee89ef13878229732732ee73cdae01800f2/charset_normalizer-3.4.4-cp313-cp313-manylinux_2_31_riscv64.manylinux_2_39_riscv64.whl", hash = "sha256:bc7637e2f80d8530ee4a78e878bce464f70087ce73cf7c1caf142416923b98f1", size = 150601, upload-time = "2025-10-14T04:41:20.245Z" },
    { url = "https://files.pythonhosted.org/packages/d7/57/71be810965493d3510a6ca79b90c19e48696fb1ff964da319334b12677f0/charset_normalizer-3.4.4-cp313-cp313-musllinux_1_2_aarch64.whl", hash = "sha256:f8bf04158c6b607d747e93949aa60618b61312fe647a6369f88ce2ff16043490", size = 150376, upload-time = "2025-10-14T04:41:21.398Z" },
    { url = "https://files.pythonhosted.org/packages/e5/d5/c3d057a78c181d007014feb7e9f2e65905a6c4ef182c0ddf0de2924edd65/charset_normalizer-3.4.4-cp313-cp313-musllinux_1_2_armv7l.whl", hash = "sha256:554af85e960429cf30784dd47447d5125aaa3b99a6f0683589dbd27e2f45da44", size = 144825, upload-time = "2025-10-14T04:41:22.583Z" },
    { url = "https://files.pythonhosted.org/packages/e6/8c/d0406294828d4976f275ffbe66f00266c4b3136b7506941d87c00cab5272/charset_normalizer-3.4.4-cp313-cp313-musllinux_1_2_ppc64le.whl", hash = "sha256:74018750915ee7ad843a774364e13a3db91682f26142baddf775342c3f5b1133", size = 162583, upload-time = "2025-10-14T04:41:23.754Z" },
    { url = "https://files.pythonhosted.org/packages/d7/24/e2aa1f18c8f15c4c0e932d9287b8609dd30ad56dbe41d926bd846e22fb8d/charset_normalizer-3.4.4-cp313-cp313-musllinux_1_2_riscv64.whl", hash = "sha256:c0463276121fdee9c49b98908b3a89c39be45d86d1dbaa22957e38f6321d4ce3", size = 150366, upload-time = "2025-10-14T04:41:25.27Z" },
    { url = "https://files.pythonhosted.org/packages/e4/5b/1e6160c7739aad1e2df054300cc618b06bf784a7a164b0f238360721ab86/charset_normalizer-3.4.4-cp313-cp313-musllinux_1_2_s390x.whl", hash = "sha256:362d61fd13843997c1c446760ef36f240cf81d3ebf74ac62652aebaf7838561e", size = 160300, upload-time = "2025-10-14T04:41:26.725Z" },
    { url = "https://files.pythonhosted.org/packages/7a/10/f882167cd207fbdd743e55534d5d9620e095089d176d55cb22d5322f2afd/charset_normalizer-3.4.4-cp313-cp313-musllinux_1_2_x86_64.whl", hash = "sha256:9a26f18905b8dd5d685d6d07b0cdf98a79f3c7a918906af7cc143ea2e164c8bc", size = 154465, upload-time = "2025-10-14T04:41:28.322Z" },
    { url = "https://files.pythonhosted.org/packages/89/66/c7a9e1b7429be72123441bfdbaf2bc13faab3f90b933f664db506dea5915/charset_normalizer-3.4.4-cp313-cp313-win32.whl", hash = "sha256:9b35f4c90079ff2e2edc5b26c0c77925e5d2d255c42c74fdb70fb49b172726ac", size = 99404, upload-time = "2025-10-14T04:41:29.95Z" },
    { url = "https://files.pythonhosted.org/packages/c4/26/b9924fa27db384bdcd97ab83b4f0a8058d96ad9626ead570674d5e737d90/charset_normalizer-3.4.4-cp313-cp313-win_amd64.whl", hash = "sha256:b435cba5f4f750aa6c0a0d92c541fb79f69a387c91e61f1795227e4ed9cece14", size = 107092, upload-time = "2025-10-14T04:41:31.188Z" },
    { url = "https://files.pythonhosted.org/packages/af/8f/3ed4bfa0c0c72a7ca17f0380cd9e4dd842b09f664e780c13cff1dcf2ef1b/charset_normalizer-3.4.4-cp313-cp313-win_arm64.whl", hash = "sha256:542d2cee80be6f80247095cc36c418f7bddd14f4a6de45af91dfad36d817bba2", size = 100408, upload-time = "2025-10-14T04:41:32.624Z" },
    { url = "https://files.pythonhosted.org/packages/0a/4c/925909008ed5a988ccbb72dcc897407e5d6d3bd72410d69e051fc0c14647/charset_normalizer-3.4.4-py3-none-any.whl", hash = "sha256:7a32c560861a02ff789ad905a2fe94e3f840803362c84fecf1851cb4cf3dc37f", size = 53402, upload-time = "2025-10-14T04:42:31.76Z" },
]

[[package]]
name = "click"
version = "8.3.0"
source = { registry = "https://pypi.org/simple" }
dependencies = [
    { name = "colorama", marker = "sys_platform == 'win32'" },
]
sdist = { url = "https://files.pythonhosted.org/packages/46/61/de6cd827efad202d7057d93e0fed9294b96952e188f7384832791c7b2254/click-8.3.0.tar.gz", hash = "sha256:e7b8232224eba16f4ebe410c25ced9f7875cb5f3263ffc93cc3e8da705e229c4", size = 276943, upload-time = "2025-09-18T17:32:23.696Z" }
wheels = [
    { url = "https://files.pythonhosted.org/packages/db/d3/9dcc0f5797f070ec8edf30fbadfb200e71d9db6b84d211e3b2085a7589a0/click-8.3.0-py3-none-any.whl", hash = "sha256:9b9f285302c6e3064f4330c05f05b81945b2a39544279343e6e7c5f27a9baddc", size = 107295, upload-time = "2025-09-18T17:32:22.42Z" },
]

[[package]]
name = "colorama"
version = "0.4.6"
source = { registry = "https://pypi.org/simple" }
sdist = { url = "https://files.pythonhosted.org/packages/d8/53/6f443c9a4a8358a93a6792e2acffb9d9d5cb0a5cfd8802644b7b1c9a02e4/colorama-0.4.6.tar.gz", hash = "sha256:08695f5cb7ed6e0531a20572697297273c47b8cae5a63ffc6d6ed5c201be6e44", size = 27697, upload-time = "2022-10-25T02:36:22.414Z" }
wheels = [
    { url = "https://files.pythonhosted.org/packages/d1/d6/3965ed04c63042e047cb6a3e6ed1a63a35087b6a609aa3a15ed8ac56c221/colorama-0.4.6-py2.py3-none-any.whl", hash = "sha256:4f1d9991f5acc0ca119f9d443620b77f9d6b33703e51011c16baf57afb285fc6", size = 25335, upload-time = "2022-10-25T02:36:20.889Z" },
]

[[package]]
name = "coverage"
version = "7.9.1"
source = { registry = "https://pypi.org/simple" }
sdist = { url = "https://files.pythonhosted.org/packages/e7/e0/98670a80884f64578f0c22cd70c5e81a6e07b08167721c7487b4d70a7ca0/coverage-7.9.1.tar.gz", hash = "sha256:6cf43c78c4282708a28e466316935ec7489a9c487518a77fa68f716c67909cec", size = 813650, upload-time = "2025-06-13T13:02:28.627Z" }
wheels = [
    { url = "https://files.pythonhosted.org/packages/60/34/fa69372a07d0903a78ac103422ad34db72281c9fc625eba94ac1185da66f/coverage-7.9.1-cp311-cp311-macosx_10_9_x86_64.whl", hash = "sha256:95c765060e65c692da2d2f51a9499c5e9f5cf5453aeaf1420e3fc847cc060582", size = 212146, upload-time = "2025-06-13T13:00:48.496Z" },
    { url = "https://files.pythonhosted.org/packages/27/f0/da1894915d2767f093f081c42afeba18e760f12fdd7a2f4acbe00564d767/coverage-7.9.1-cp311-cp311-macosx_11_0_arm64.whl", hash = "sha256:ba383dc6afd5ec5b7a0d0c23d38895db0e15bcba7fb0fa8901f245267ac30d86", size = 212536, upload-time = "2025-06-13T13:00:51.535Z" },
    { url = "https://files.pythonhosted.org/packages/10/d5/3fc33b06e41e390f88eef111226a24e4504d216ab8e5d1a7089aa5a3c87a/coverage-7.9.1-cp311-cp311-manylinux_2_17_aarch64.manylinux2014_aarch64.whl", hash = "sha256:37ae0383f13cbdcf1e5e7014489b0d71cc0106458878ccde52e8a12ced4298ed", size = 245092, upload-time = "2025-06-13T13:00:52.883Z" },
    { url = "https://files.pythonhosted.org/packages/0a/39/7aa901c14977aba637b78e95800edf77f29f5a380d29768c5b66f258305b/coverage-7.9.1-cp311-cp311-manylinux_2_5_i686.manylinux1_i686.manylinux_2_17_i686.manylinux2014_i686.whl", hash = "sha256:69aa417a030bf11ec46149636314c24c8d60fadb12fc0ee8f10fda0d918c879d", size = 242806, upload-time = "2025-06-13T13:00:54.571Z" },
    { url = "https://files.pythonhosted.org/packages/43/fc/30e5cfeaf560b1fc1989227adedc11019ce4bb7cce59d65db34fe0c2d963/coverage-7.9.1-cp311-cp311-manylinux_2_5_x86_64.manylinux1_x86_64.manylinux_2_17_x86_64.manylinux2014_x86_64.whl", hash = "sha256:0a4be2a28656afe279b34d4f91c3e26eccf2f85500d4a4ff0b1f8b54bf807338", size = 244610, upload-time = "2025-06-13T13:00:56.932Z" },
    { url = "https://files.pythonhosted.org/packages/bf/15/cca62b13f39650bc87b2b92bb03bce7f0e79dd0bf2c7529e9fc7393e4d60/coverage-7.9.1-cp311-cp311-musllinux_1_2_aarch64.whl", hash = "sha256:382e7ddd5289f140259b610e5f5c58f713d025cb2f66d0eb17e68d0a94278875", size = 244257, upload-time = "2025-06-13T13:00:58.545Z" },
    { url = "https://files.pythonhosted.org/packages/cd/1a/c0f2abe92c29e1464dbd0ff9d56cb6c88ae2b9e21becdb38bea31fcb2f6c/coverage-7.9.1-cp311-cp311-musllinux_1_2_i686.whl", hash = "sha256:e5532482344186c543c37bfad0ee6069e8ae4fc38d073b8bc836fc8f03c9e250", size = 242309, upload-time = "2025-06-13T13:00:59.836Z" },
    { url = "https://files.pythonhosted.org/packages/57/8d/c6fd70848bd9bf88fa90df2af5636589a8126d2170f3aade21ed53f2b67a/coverage-7.9.1-cp311-cp311-musllinux_1_2_x86_64.whl", hash = "sha256:a39d18b3f50cc121d0ce3838d32d58bd1d15dab89c910358ebefc3665712256c", size = 242898, upload-time = "2025-06-13T13:01:02.506Z" },
    { url = "https://files.pythonhosted.org/packages/c2/9e/6ca46c7bff4675f09a66fe2797cd1ad6a24f14c9c7c3b3ebe0470a6e30b8/coverage-7.9.1-cp311-cp311-win32.whl", hash = "sha256:dd24bd8d77c98557880def750782df77ab2b6885a18483dc8588792247174b32", size = 214561, upload-time = "2025-06-13T13:01:04.012Z" },
    { url = "https://files.pythonhosted.org/packages/a1/30/166978c6302010742dabcdc425fa0f938fa5a800908e39aff37a7a876a13/coverage-7.9.1-cp311-cp311-win_amd64.whl", hash = "sha256:6b55ad10a35a21b8015eabddc9ba31eb590f54adc9cd39bcf09ff5349fd52125", size = 215493, upload-time = "2025-06-13T13:01:05.702Z" },
    { url = "https://files.pythonhosted.org/packages/60/07/a6d2342cd80a5be9f0eeab115bc5ebb3917b4a64c2953534273cf9bc7ae6/coverage-7.9.1-cp311-cp311-win_arm64.whl", hash = "sha256:6ad935f0016be24c0e97fc8c40c465f9c4b85cbbe6eac48934c0dc4d2568321e", size = 213869, upload-time = "2025-06-13T13:01:09.345Z" },
    { url = "https://files.pythonhosted.org/packages/68/d9/7f66eb0a8f2fce222de7bdc2046ec41cb31fe33fb55a330037833fb88afc/coverage-7.9.1-cp312-cp312-macosx_10_13_x86_64.whl", hash = "sha256:a8de12b4b87c20de895f10567639c0797b621b22897b0af3ce4b4e204a743626", size = 212336, upload-time = "2025-06-13T13:01:10.909Z" },
    { url = "https://files.pythonhosted.org/packages/20/20/e07cb920ef3addf20f052ee3d54906e57407b6aeee3227a9c91eea38a665/coverage-7.9.1-cp312-cp312-macosx_11_0_arm64.whl", hash = "sha256:5add197315a054e92cee1b5f686a2bcba60c4c3e66ee3de77ace6c867bdee7cb", size = 212571, upload-time = "2025-06-13T13:01:12.518Z" },
    { url = "https://files.pythonhosted.org/packages/78/f8/96f155de7e9e248ca9c8ff1a40a521d944ba48bec65352da9be2463745bf/coverage-7.9.1-cp312-cp312-manylinux_2_17_aarch64.manylinux2014_aarch64.whl", hash = "sha256:600a1d4106fe66f41e5d0136dfbc68fe7200a5cbe85610ddf094f8f22e1b0300", size = 246377, upload-time = "2025-06-13T13:01:14.87Z" },
    { url = "https://files.pythonhosted.org/packages/3e/cf/1d783bd05b7bca5c10ded5f946068909372e94615a4416afadfe3f63492d/coverage-7.9.1-cp312-cp312-manylinux_2_5_i686.manylinux1_i686.manylinux_2_17_i686.manylinux2014_i686.whl", hash = "sha256:2a876e4c3e5a2a1715a6608906aa5a2e0475b9c0f68343c2ada98110512ab1d8", size = 243394, upload-time = "2025-06-13T13:01:16.23Z" },
    { url = "https://files.pythonhosted.org/packages/02/dd/e7b20afd35b0a1abea09fb3998e1abc9f9bd953bee548f235aebd2b11401/coverage-7.9.1-cp312-cp312-manylinux_2_5_x86_64.manylinux1_x86_64.manylinux_2_17_x86_64.manylinux2014_x86_64.whl", hash = "sha256:81f34346dd63010453922c8e628a52ea2d2ccd73cb2487f7700ac531b247c8a5", size = 245586, upload-time = "2025-06-13T13:01:17.532Z" },
    { url = "https://files.pythonhosted.org/packages/4e/38/b30b0006fea9d617d1cb8e43b1bc9a96af11eff42b87eb8c716cf4d37469/coverage-7.9.1-cp312-cp312-musllinux_1_2_aarch64.whl", hash = "sha256:888f8eee13f2377ce86d44f338968eedec3291876b0b8a7289247ba52cb984cd", size = 245396, upload-time = "2025-06-13T13:01:19.164Z" },
    { url = "https://files.pythonhosted.org/packages/31/e4/4d8ec1dc826e16791f3daf1b50943e8e7e1eb70e8efa7abb03936ff48418/coverage-7.9.1-cp312-cp312-musllinux_1_2_i686.whl", hash = "sha256:9969ef1e69b8c8e1e70d591f91bbc37fc9a3621e447525d1602801a24ceda898", size = 243577, upload-time = "2025-06-13T13:01:22.433Z" },
    { url = "https://files.pythonhosted.org/packages/25/f4/b0e96c5c38e6e40ef465c4bc7f138863e2909c00e54a331da335faf0d81a/coverage-7.9.1-cp312-cp312-musllinux_1_2_x86_64.whl", hash = "sha256:60c458224331ee3f1a5b472773e4a085cc27a86a0b48205409d364272d67140d", size = 244809, upload-time = "2025-06-13T13:01:24.143Z" },
    { url = "https://files.pythonhosted.org/packages/8a/65/27e0a1fa5e2e5079bdca4521be2f5dabf516f94e29a0defed35ac2382eb2/coverage-7.9.1-cp312-cp312-win32.whl", hash = "sha256:5f646a99a8c2b3ff4c6a6e081f78fad0dde275cd59f8f49dc4eab2e394332e74", size = 214724, upload-time = "2025-06-13T13:01:25.435Z" },
    { url = "https://files.pythonhosted.org/packages/9b/a8/d5b128633fd1a5e0401a4160d02fa15986209a9e47717174f99dc2f7166d/coverage-7.9.1-cp312-cp312-win_amd64.whl", hash = "sha256:30f445f85c353090b83e552dcbbdad3ec84c7967e108c3ae54556ca69955563e", size = 215535, upload-time = "2025-06-13T13:01:27.861Z" },
    { url = "https://files.pythonhosted.org/packages/a3/37/84bba9d2afabc3611f3e4325ee2c6a47cd449b580d4a606b240ce5a6f9bf/coverage-7.9.1-cp312-cp312-win_arm64.whl", hash = "sha256:af41da5dca398d3474129c58cb2b106a5d93bbb196be0d307ac82311ca234342", size = 213904, upload-time = "2025-06-13T13:01:29.202Z" },
    { url = "https://files.pythonhosted.org/packages/d0/a7/a027970c991ca90f24e968999f7d509332daf6b8c3533d68633930aaebac/coverage-7.9.1-cp313-cp313-macosx_10_13_x86_64.whl", hash = "sha256:31324f18d5969feef7344a932c32428a2d1a3e50b15a6404e97cba1cc9b2c631", size = 212358, upload-time = "2025-06-13T13:01:30.909Z" },
    { url = "https://files.pythonhosted.org/packages/f2/48/6aaed3651ae83b231556750280682528fea8ac7f1232834573472d83e459/coverage-7.9.1-cp313-cp313-macosx_11_0_arm64.whl", hash = "sha256:0c804506d624e8a20fb3108764c52e0eef664e29d21692afa375e0dd98dc384f", size = 212620, upload-time = "2025-06-13T13:01:32.256Z" },
    { url = "https://files.pythonhosted.org/packages/6c/2a/f4b613f3b44d8b9f144847c89151992b2b6b79cbc506dee89ad0c35f209d/coverage-7.9.1-cp313-cp313-manylinux_2_17_aarch64.manylinux2014_aarch64.whl", hash = "sha256:ef64c27bc40189f36fcc50c3fb8f16ccda73b6a0b80d9bd6e6ce4cffcd810bbd", size = 245788, upload-time = "2025-06-13T13:01:33.948Z" },
    { url = "https://files.pythonhosted.org/packages/04/d2/de4fdc03af5e4e035ef420ed26a703c6ad3d7a07aff2e959eb84e3b19ca8/coverage-7.9.1-cp313-cp313-manylinux_2_5_i686.manylinux1_i686.manylinux_2_17_i686.manylinux2014_i686.whl", hash = "sha256:d4fe2348cc6ec372e25adec0219ee2334a68d2f5222e0cba9c0d613394e12d86", size = 243001, upload-time = "2025-06-13T13:01:35.285Z" },
    { url = "https://files.pythonhosted.org/packages/f5/e8/eed18aa5583b0423ab7f04e34659e51101135c41cd1dcb33ac1d7013a6d6/coverage-7.9.1-cp313-cp313-manylinux_2_5_x86_64.manylinux1_x86_64.manylinux_2_17_x86_64.manylinux2014_x86_64.whl", hash = "sha256:34ed2186fe52fcc24d4561041979a0dec69adae7bce2ae8d1c49eace13e55c43", size = 244985, upload-time = "2025-06-13T13:01:36.712Z" },
    { url = "https://files.pythonhosted.org/packages/17/f8/ae9e5cce8885728c934eaa58ebfa8281d488ef2afa81c3dbc8ee9e6d80db/coverage-7.9.1-cp313-cp313-musllinux_1_2_aarch64.whl", hash = "sha256:25308bd3d00d5eedd5ae7d4357161f4df743e3c0240fa773ee1b0f75e6c7c0f1", size = 245152, upload-time = "2025-06-13T13:01:39.303Z" },
    { url = "https://files.pythonhosted.org/packages/5a/c8/272c01ae792bb3af9b30fac14d71d63371db227980682836ec388e2c57c0/coverage-7.9.1-cp313-cp313-musllinux_1_2_i686.whl", hash = "sha256:73e9439310f65d55a5a1e0564b48e34f5369bee943d72c88378f2d576f5a5751", size = 243123, upload-time = "2025-06-13T13:01:40.727Z" },
    { url = "https://files.pythonhosted.org/packages/8c/d0/2819a1e3086143c094ab446e3bdf07138527a7b88cb235c488e78150ba7a/coverage-7.9.1-cp313-cp313-musllinux_1_2_x86_64.whl", hash = "sha256:37ab6be0859141b53aa89412a82454b482c81cf750de4f29223d52268a86de67", size = 244506, upload-time = "2025-06-13T13:01:42.184Z" },
    { url = "https://files.pythonhosted.org/packages/8b/4e/9f6117b89152df7b6112f65c7a4ed1f2f5ec8e60c4be8f351d91e7acc848/coverage-7.9.1-cp313-cp313-win32.whl", hash = "sha256:64bdd969456e2d02a8b08aa047a92d269c7ac1f47e0c977675d550c9a0863643", size = 214766, upload-time = "2025-06-13T13:01:44.482Z" },
    { url = "https://files.pythonhosted.org/packages/27/0f/4b59f7c93b52c2c4ce7387c5a4e135e49891bb3b7408dcc98fe44033bbe0/coverage-7.9.1-cp313-cp313-win_amd64.whl", hash = "sha256:be9e3f68ca9edb897c2184ad0eee815c635565dbe7a0e7e814dc1f7cbab92c0a", size = 215568, upload-time = "2025-06-13T13:01:45.772Z" },
    { url = "https://files.pythonhosted.org/packages/09/1e/9679826336f8c67b9c39a359352882b24a8a7aee48d4c9cad08d38d7510f/coverage-7.9.1-cp313-cp313-win_arm64.whl", hash = "sha256:1c503289ffef1d5105d91bbb4d62cbe4b14bec4d13ca225f9c73cde9bb46207d", size = 213939, upload-time = "2025-06-13T13:01:47.087Z" },
    { url = "https://files.pythonhosted.org/packages/bb/5b/5c6b4e7a407359a2e3b27bf9c8a7b658127975def62077d441b93a30dbe8/coverage-7.9.1-cp313-cp313t-macosx_10_13_x86_64.whl", hash = "sha256:0b3496922cb5f4215bf5caaef4cf12364a26b0be82e9ed6d050f3352cf2d7ef0", size = 213079, upload-time = "2025-06-13T13:01:48.554Z" },
    { url = "https://files.pythonhosted.org/packages/a2/22/1e2e07279fd2fd97ae26c01cc2186e2258850e9ec125ae87184225662e89/coverage-7.9.1-cp313-cp313t-macosx_11_0_arm64.whl", hash = "sha256:9565c3ab1c93310569ec0d86b017f128f027cab0b622b7af288696d7ed43a16d", size = 213299, upload-time = "2025-06-13T13:01:49.997Z" },
    { url = "https://files.pythonhosted.org/packages/14/c0/4c5125a4b69d66b8c85986d3321520f628756cf524af810baab0790c7647/coverage-7.9.1-cp313-cp313t-manylinux_2_17_aarch64.manylinux2014_aarch64.whl", hash = "sha256:2241ad5dbf79ae1d9c08fe52b36d03ca122fb9ac6bca0f34439e99f8327ac89f", size = 256535, upload-time = "2025-06-13T13:01:51.314Z" },
    { url = "https://files.pythonhosted.org/packages/81/8b/e36a04889dda9960be4263e95e777e7b46f1bb4fc32202612c130a20c4da/coverage-7.9.1-cp313-cp313t-manylinux_2_5_i686.manylinux1_i686.manylinux_2_17_i686.manylinux2014_i686.whl", hash = "sha256:3bb5838701ca68b10ebc0937dbd0eb81974bac54447c55cd58dea5bca8451029", size = 252756, upload-time = "2025-06-13T13:01:54.403Z" },
    { url = "https://files.pythonhosted.org/packages/98/82/be04eff8083a09a4622ecd0e1f31a2c563dbea3ed848069e7b0445043a70/coverage-7.9.1-cp313-cp313t-manylinux_2_5_x86_64.manylinux1_x86_64.manylinux_2_17_x86_64.manylinux2014_x86_64.whl", hash = "sha256:b30a25f814591a8c0c5372c11ac8967f669b97444c47fd794926e175c4047ece", size = 254912, upload-time = "2025-06-13T13:01:56.769Z" },
    { url = "https://files.pythonhosted.org/packages/0f/25/c26610a2c7f018508a5ab958e5b3202d900422cf7cdca7670b6b8ca4e8df/coverage-7.9.1-cp313-cp313t-musllinux_1_2_aarch64.whl", hash = "sha256:2d04b16a6062516df97969f1ae7efd0de9c31eb6ebdceaa0d213b21c0ca1a683", size = 256144, upload-time = "2025-06-13T13:01:58.19Z" },
    { url = "https://files.pythonhosted.org/packages/c5/8b/fb9425c4684066c79e863f1e6e7ecebb49e3a64d9f7f7860ef1688c56f4a/coverage-7.9.1-cp313-cp313t-musllinux_1_2_i686.whl", hash = "sha256:7931b9e249edefb07cd6ae10c702788546341d5fe44db5b6108a25da4dca513f", size = 254257, upload-time = "2025-06-13T13:01:59.645Z" },
    { url = "https://files.pythonhosted.org/packages/93/df/27b882f54157fc1131e0e215b0da3b8d608d9b8ef79a045280118a8f98fe/coverage-7.9.1-cp313-cp313t-musllinux_1_2_x86_64.whl", hash = "sha256:52e92b01041151bf607ee858e5a56c62d4b70f4dac85b8c8cb7fb8a351ab2c10", size = 255094, upload-time = "2025-06-13T13:02:01.37Z" },
    { url = "https://files.pythonhosted.org/packages/41/5f/cad1c3dbed8b3ee9e16fa832afe365b4e3eeab1fb6edb65ebbf745eabc92/coverage-7.9.1-cp313-cp313t-win32.whl", hash = "sha256:684e2110ed84fd1ca5f40e89aa44adf1729dc85444004111aa01866507adf363", size = 215437, upload-time = "2025-06-13T13:02:02.905Z" },
    { url = "https://files.pythonhosted.org/packages/99/4d/fad293bf081c0e43331ca745ff63673badc20afea2104b431cdd8c278b4c/coverage-7.9.1-cp313-cp313t-win_amd64.whl", hash = "sha256:437c576979e4db840539674e68c84b3cda82bc824dd138d56bead1435f1cb5d7", size = 216605, upload-time = "2025-06-13T13:02:05.638Z" },
    { url = "https://files.pythonhosted.org/packages/1f/56/4ee027d5965fc7fc126d7ec1187529cc30cc7d740846e1ecb5e92d31b224/coverage-7.9.1-cp313-cp313t-win_arm64.whl", hash = "sha256:18a0912944d70aaf5f399e350445738a1a20b50fbea788f640751c2ed9208b6c", size = 214392, upload-time = "2025-06-13T13:02:07.642Z" },
    { url = "https://files.pythonhosted.org/packages/3e/e5/c723545c3fd3204ebde3b4cc4b927dce709d3b6dc577754bb57f63ca4a4a/coverage-7.9.1-pp39.pp310.pp311-none-any.whl", hash = "sha256:db0f04118d1db74db6c9e1cb1898532c7dcc220f1d2718f058601f7c3f499514", size = 204009, upload-time = "2025-06-13T13:02:25.787Z" },
    { url = "https://files.pythonhosted.org/packages/08/b8/7ddd1e8ba9701dea08ce22029917140e6f66a859427406579fd8d0ca7274/coverage-7.9.1-py3-none-any.whl", hash = "sha256:66b974b145aa189516b6bf2d8423e888b742517d37872f6ee4c5be0073bd9a3c", size = 204000, upload-time = "2025-06-13T13:02:27.173Z" },
]

[[package]]
name = "defusedxml"
version = "0.7.1"
source = { registry = "https://pypi.org/simple" }
sdist = { url = "https://files.pythonhosted.org/packages/0f/d5/c66da9b79e5bdb124974bfe172b4daf3c984ebd9c2a06e2b8a4dc7331c72/defusedxml-0.7.1.tar.gz", hash = "sha256:1bb3032db185915b62d7c6209c5a8792be6a32ab2fedacc84e01b52c51aa3e69", size = 75520, upload-time = "2021-03-08T10:59:26.269Z" }
wheels = [
    { url = "https://files.pythonhosted.org/packages/07/6c/aa3f2f849e01cb6a001cd8554a88d4c77c5c1a31c95bdf1cf9301e6d9ef4/defusedxml-0.7.1-py2.py3-none-any.whl", hash = "sha256:a352e7e428770286cc899e2542b6cdaedb2b4953ff269a210103ec58f6198a61", size = 25604, upload-time = "2021-03-08T10:59:24.45Z" },
]

[[package]]
name = "deptry"
version = "0.23.0"
source = { registry = "https://pypi.org/simple" }
dependencies = [
    { name = "click" },
    { name = "colorama", marker = "sys_platform == 'win32'" },
    { name = "packaging" },
    { name = "requirements-parser" },
]
sdist = { url = "https://files.pythonhosted.org/packages/52/7e/75a1990a7244a3d3c5364353ac76f1173aa568a67793199d09f995b66c29/deptry-0.23.0.tar.gz", hash = "sha256:4915a3590ccf38ad7a9176aee376745aa9de121f50f8da8fb9ccec87fa93e676", size = 200920, upload-time = "2025-01-25T17:01:48.052Z" }
wheels = [
    { url = "https://files.pythonhosted.org/packages/d6/85/a8b77c8a87e7c9e81ce8437d752879b5281fd8a0b8a114c6d393f980aa72/deptry-0.23.0-cp39-abi3-macosx_10_12_x86_64.whl", hash = "sha256:1f2a6817a37d76e8f6b667381b7caf6ea3e6d6c18b5be24d36c625f387c79852", size = 1756706, upload-time = "2025-01-25T17:01:45.511Z" },
    { url = "https://files.pythonhosted.org/packages/53/bf/26c58af1467df6e889c6b969c27dad2c67b8bd625320d9db7d70277a222f/deptry-0.23.0-cp39-abi3-macosx_11_0_arm64.whl", hash = "sha256:9601b64cc0aed42687fdd5c912d5f1e90d7f7333fb589b14e35bfdfebae866f3", size = 1657001, upload-time = "2025-01-25T17:01:40.913Z" },
    { url = "https://files.pythonhosted.org/packages/ae/7d/b0bd6a50ec3f87b0a5ed3bff64ac2bd5bd8d3205e570bc5bc3170f26a01f/deptry-0.23.0-cp39-abi3-manylinux_2_17_aarch64.manylinux2014_aarch64.whl", hash = "sha256:e6172b2205f6e84bcc9df25226693d4deb9576a6f746c2ace828f6d13401d357", size = 1754607, upload-time = "2025-01-25T17:01:23.211Z" },
    { url = "https://files.pythonhosted.org/packages/e6/1b/79b1213bb9b58b0bcc200867cd6d64cd76ec4b9c5cdb76f95c3e6ee7b92e/deptry-0.23.0-cp39-abi3-manylinux_2_17_x86_64.manylinux2014_x86_64.whl", hash = "sha256:1cfa4b3a46ee8a026eaa38e4b9ba43fe6036a07fe16bf0a663cb611b939f6af8", size = 1831961, upload-time = "2025-01-25T17:01:32.702Z" },
    { url = "https://files.pythonhosted.org/packages/09/d6/607004f20637987d437f420f3dad4d6f1a87a4a83380ab60220397ee8fbe/deptry-0.23.0-cp39-abi3-musllinux_1_1_aarch64.whl", hash = "sha256:9d03cc99a61c348df92074a50e0a71b28f264f0edbf686084ca90e6fd44e3abe", size = 1932126, upload-time = "2025-01-25T17:01:28.315Z" },
    { url = "https://files.pythonhosted.org/packages/ff/ff/6fff20bf2632727af55dc3a24a6f5634dcdf34fd785402a55207ba49d9cc/deptry-0.23.0-cp39-abi3-musllinux_1_1_x86_64.whl", hash = "sha256:9a46f78098f145100dc582a59af8548b26cdfa16cf0fbd85d2d44645e724cb6a", size = 2004755, upload-time = "2025-01-25T17:01:36.842Z" },
    { url = "https://files.pythonhosted.org/packages/41/30/1b6217bdccf2144d4c3e78f89b2a84db82478b2449599c2d3b4b21a89043/deptry-0.23.0-cp39-abi3-win_amd64.whl", hash = "sha256:d53e803b280791d89a051b6183d9dc40411200e22a8ab7e6c32c6b169822a664", size = 1606944, upload-time = "2025-01-25T17:01:54.326Z" },
    { url = "https://files.pythonhosted.org/packages/28/ab/47398041d11b19aa9db28f28cf076dbe42aba3e16d67d3e7911330e3a304/deptry-0.23.0-cp39-abi3-win_arm64.whl", hash = "sha256:da7678624f4626d839c8c03675452cefc59d6cf57d25c84a9711dae514719279", size = 1518394, upload-time = "2025-01-25T17:01:49.099Z" },
]

[[package]]
name = "distlib"
version = "0.4.0"
source = { registry = "https://pypi.org/simple" }
sdist = { url = "https://files.pythonhosted.org/packages/96/8e/709914eb2b5749865801041647dc7f4e6d00b549cfe88b65ca192995f07c/distlib-0.4.0.tar.gz", hash = "sha256:feec40075be03a04501a973d81f633735b4b69f98b05450592310c0f401a4e0d", size = 614605, upload-time = "2025-07-17T16:52:00.465Z" }
wheels = [
    { url = "https://files.pythonhosted.org/packages/33/6b/e0547afaf41bf2c42e52430072fa5658766e3d65bd4b03a563d1b6336f57/distlib-0.4.0-py2.py3-none-any.whl", hash = "sha256:9659f7d87e46584a30b5780e43ac7a2143098441670ff0a49d5f9034c54a6c16", size = 469047, upload-time = "2025-07-17T16:51:58.613Z" },
]

[[package]]
name = "distro"
version = "1.9.0"
source = { registry = "https://pypi.org/simple" }
sdist = { url = "https://files.pythonhosted.org/packages/fc/f8/98eea607f65de6527f8a2e8885fc8015d3e6f5775df186e443e0964a11c3/distro-1.9.0.tar.gz", hash = "sha256:2fa77c6fd8940f116ee1d6b94a2f90b13b5ea8d019b98bc8bafdcabcdd9bdbed", size = 60722, upload-time = "2023-12-24T09:54:32.31Z" }
wheels = [
    { url = "https://files.pythonhosted.org/packages/12/b3/231ffd4ab1fc9d679809f356cebee130ac7daa00d6d6f3206dd4fd137e9e/distro-1.9.0-py3-none-any.whl", hash = "sha256:7bffd925d65168f85027d8da9af6bddab658135b840670a223589bc0c8ef02b2", size = 20277, upload-time = "2023-12-24T09:54:30.421Z" },
]

[[package]]
<<<<<<< HEAD
=======
name = "et-xmlfile"
version = "2.0.0"
source = { registry = "https://pypi.org/simple" }
sdist = { url = "https://files.pythonhosted.org/packages/d3/38/af70d7ab1ae9d4da450eeec1fa3918940a5fafb9055e934af8d6eb0c2313/et_xmlfile-2.0.0.tar.gz", hash = "sha256:dab3f4764309081ce75662649be815c4c9081e88f0837825f90fd28317d4da54", size = 17234, upload-time = "2024-10-25T17:25:40.039Z" }
wheels = [
    { url = "https://files.pythonhosted.org/packages/c1/8b/5fe2cc11fee489817272089c4203e679c63b570a5aaeb18d852ae3cbba6a/et_xmlfile-2.0.0-py3-none-any.whl", hash = "sha256:7a91720bc756843502c3b7504c77b8fe44217c85c537d85037f0f536151b2caa", size = 18059, upload-time = "2024-10-25T17:25:39.051Z" },
]

[[package]]
name = "executing"
version = "2.2.1"
source = { registry = "https://pypi.org/simple" }
sdist = { url = "https://files.pythonhosted.org/packages/cc/28/c14e053b6762b1044f34a13aab6859bbf40456d37d23aa286ac24cfd9a5d/executing-2.2.1.tar.gz", hash = "sha256:3632cc370565f6648cc328b32435bd120a1e4ebb20c77e3fdde9a13cd1e533c4", size = 1129488, upload-time = "2025-09-01T09:48:10.866Z" }
wheels = [
    { url = "https://files.pythonhosted.org/packages/c1/ea/53f2148663b321f21b5a606bd5f191517cf40b7072c0497d3c92c4a13b1e/executing-2.2.1-py2.py3-none-any.whl", hash = "sha256:760643d3452b4d777d295bb167ccc74c64a81df23fb5e08eff250c425a4b2017", size = 28317, upload-time = "2025-09-01T09:48:08.5Z" },
]

[[package]]
>>>>>>> 56c05cea
name = "fastobo"
version = "0.14.1"
source = { registry = "https://pypi.org/simple" }
sdist = { url = "https://files.pythonhosted.org/packages/ab/13/2a6ce2349549ac365f6b808e8c7e47922d0e0ac5dfb9eb6df83ca40b8119/fastobo-0.14.1.tar.gz", hash = "sha256:a230d780581332d041db29299f6c1b960b0228285d8de9981364540c14d069bc", size = 1731564, upload-time = "2025-10-25T16:44:29.73Z" }
wheels = [
    { url = "https://files.pythonhosted.org/packages/23/70/22a699d445ed992ed7f4365c05483b55549b79e6ea1f288d1b80512e1f2b/fastobo-0.14.1-cp311-cp311-macosx_11_0_arm64.whl", hash = "sha256:50f3951f1336734d7e2d74209d84dc1fff98d2cce6cf1305b4c3f2bc22217bc9", size = 2093628, upload-time = "2025-10-25T16:43:33.106Z" },
    { url = "https://files.pythonhosted.org/packages/2d/16/e6ffce7a862791f9aa100c954ca06138251a5fd53ed979ef668e003125a5/fastobo-0.14.1-cp311-cp311-macosx_12_0_x86_64.whl", hash = "sha256:190b58570660967fd17589e9bb2c5554b448a94926131781c6021c8ca80e15cb", size = 2243247, upload-time = "2025-10-25T16:43:34.912Z" },
    { url = "https://files.pythonhosted.org/packages/fd/38/267047fc1e2e69d2b36c02b93d49fd2e69771a94e81788b5241606c9e876/fastobo-0.14.1-cp311-cp311-manylinux_2_28_aarch64.whl", hash = "sha256:524c0c5cc952f44f99e0f9e279a8fb51efcf7aa814ecc35f3087779a555a06ad", size = 2203085, upload-time = "2025-10-25T16:43:36.618Z" },
    { url = "https://files.pythonhosted.org/packages/bd/3d/b588a291ee7e7533aa9007e6c5b9be09ed3697a93e5325b1e7261e10e622/fastobo-0.14.1-cp311-cp311-manylinux_2_28_x86_64.whl", hash = "sha256:e6afc03907e32072655bc73f2f3305ecabc220c3b6d2cbcffea54c5590ad1799", size = 2288269, upload-time = "2025-10-25T16:43:38.228Z" },
    { url = "https://files.pythonhosted.org/packages/ad/c6/033b94bfd43014ca16ed52e352869c23e35cff1fd3930695605ef10dc523/fastobo-0.14.1-cp311-cp311-win_amd64.whl", hash = "sha256:7f646f3de5e2ff55435009119db42526f135b495eb81d7803a8999dc8adf2718", size = 2150441, upload-time = "2025-10-25T16:43:39.61Z" },
    { url = "https://files.pythonhosted.org/packages/6e/44/5bbba3568b02e9b6dc5e619387d1cbf37b993eb447aa91392630fb776a2b/fastobo-0.14.1-cp312-cp312-macosx_11_0_arm64.whl", hash = "sha256:e0e2d6c46a8a1e6449db7836b0416ccd1d45c306507a22dfccbcf2a8c5e68a1b", size = 2101403, upload-time = "2025-10-25T16:43:41.322Z" },
    { url = "https://files.pythonhosted.org/packages/cc/9f/aa02f56a404f4249cf54e892bc4c9f46e1561f6efd9b3cae027d56a1b698/fastobo-0.14.1-cp312-cp312-macosx_12_0_x86_64.whl", hash = "sha256:309f05ab5a8ddb3c236bf6d31171482763cd75a7bdf9e997a29986d67853c77d", size = 2264242, upload-time = "2025-10-25T16:43:42.997Z" },
    { url = "https://files.pythonhosted.org/packages/23/c5/9370667e0c4ae54db6232634ab02d3969c3f953ac64698dec5869e6ba091/fastobo-0.14.1-cp312-cp312-manylinux_2_28_aarch64.whl", hash = "sha256:fbd978013aaa66a1b9fb7af37e1b73a884c8ec0c9ae765ce2039a88c5624cf00", size = 2189057, upload-time = "2025-10-25T16:43:44.381Z" },
    { url = "https://files.pythonhosted.org/packages/60/2d/0b72d657f1a6cf5fe1d4a3b92be4dd1ff4050589facc0cdca624ca82b4d3/fastobo-0.14.1-cp312-cp312-manylinux_2_28_x86_64.whl", hash = "sha256:4498ce4d0b981018c0bde806879d09e4b4bb8c90ffab5aa969e62283158ccad8", size = 2298551, upload-time = "2025-10-25T16:43:45.704Z" },
    { url = "https://files.pythonhosted.org/packages/81/29/cb82cc96675f7e4042f6f55d49f8a6a495b8175d17d5154aec70fc8235d5/fastobo-0.14.1-cp312-cp312-win_amd64.whl", hash = "sha256:e2ca688abb5131f65345f07a854be55c4905eb49952433e4ca94ddecc625779e", size = 2180295, upload-time = "2025-10-25T16:43:47.487Z" },
    { url = "https://files.pythonhosted.org/packages/2a/ed/e34d7c51df84dff38e3f8bc0ed0a039150c8fa9d8f0d1a7be1cdc9e8167f/fastobo-0.14.1-cp313-cp313-macosx_11_0_arm64.whl", hash = "sha256:d592051787c21bdace97d91916858978a0bc1ade7eba20eadc0e6811dadcead0", size = 2101507, upload-time = "2025-10-25T16:43:48.809Z" },
    { url = "https://files.pythonhosted.org/packages/b6/32/634610688502e2e715e11e9edb848db4e70962db00bb3a01392b2607922e/fastobo-0.14.1-cp313-cp313-macosx_12_0_x86_64.whl", hash = "sha256:ba6c1c4c56f643c97027d1f77287b7d2342cc40e27ee61fc8d08b25c49b1572a", size = 2262958, upload-time = "2025-10-25T16:43:50.726Z" },
    { url = "https://files.pythonhosted.org/packages/c9/80/6dd89acbcb1a22fe68ac13ee012f05a67eac614d9ff8e26e29cfdca08e4a/fastobo-0.14.1-cp313-cp313-manylinux_2_28_aarch64.whl", hash = "sha256:5445166286e6bdad59566f1a9c83fc41903e2e10f321bfebdce0275bec03f05d", size = 2188247, upload-time = "2025-10-25T16:43:52.111Z" },
    { url = "https://files.pythonhosted.org/packages/70/c0/8498874b49c52bd3fb8aa58e434ba2b536c87ec589022a28ea218ec2e518/fastobo-0.14.1-cp313-cp313-manylinux_2_28_x86_64.whl", hash = "sha256:2929d122a51fb9393859f1643cd3acfe4a458598d859a701caf8876b1a4712a4", size = 2297534, upload-time = "2025-10-25T16:43:53.847Z" },
    { url = "https://files.pythonhosted.org/packages/c7/90/4e34bbfbd9dd162217e4607afbbb4537171a5d7eb7077d4296e500840cf5/fastobo-0.14.1-cp313-cp313-win_amd64.whl", hash = "sha256:0d85498e9b3ccdb044057111e5e155320ef7d7a50d8c5f14025a6e83bd88e759", size = 2179909, upload-time = "2025-10-25T16:43:55.823Z" },
]

[[package]]
name = "filelock"
version = "3.18.0"
source = { registry = "https://pypi.org/simple" }
sdist = { url = "https://files.pythonhosted.org/packages/0a/10/c23352565a6544bdc5353e0b15fc1c563352101f30e24bf500207a54df9a/filelock-3.18.0.tar.gz", hash = "sha256:adbc88eabb99d2fec8c9c1b229b171f18afa655400173ddc653d5d01501fb9f2", size = 18075, upload-time = "2025-03-14T07:11:40.47Z" }
wheels = [
    { url = "https://files.pythonhosted.org/packages/4d/36/2a115987e2d8c300a974597416d9de88f2444426de9571f4b59b2cca3acc/filelock-3.18.0-py3-none-any.whl", hash = "sha256:c401f4f8377c4464e6db25fff06205fd89bdd83b65eb0488ed1b160f780e21de", size = 16215, upload-time = "2025-03-14T07:11:39.145Z" },
]

[[package]]
name = "google-api-core"
version = "2.28.1"
source = { registry = "https://pypi.org/simple" }
dependencies = [
    { name = "google-auth" },
    { name = "googleapis-common-protos" },
    { name = "proto-plus" },
    { name = "protobuf" },
    { name = "requests" },
]
sdist = { url = "https://files.pythonhosted.org/packages/61/da/83d7043169ac2c8c7469f0e375610d78ae2160134bf1b80634c482fa079c/google_api_core-2.28.1.tar.gz", hash = "sha256:2b405df02d68e68ce0fbc138559e6036559e685159d148ae5861013dc201baf8", size = 176759, upload-time = "2025-10-28T21:34:51.529Z" }
wheels = [
    { url = "https://files.pythonhosted.org/packages/ed/d4/90197b416cb61cefd316964fd9e7bd8324bcbafabf40eef14a9f20b81974/google_api_core-2.28.1-py3-none-any.whl", hash = "sha256:4021b0f8ceb77a6fb4de6fde4502cecab45062e66ff4f2895169e0b35bc9466c", size = 173706, upload-time = "2025-10-28T21:34:50.151Z" },
]

[[package]]
name = "google-auth"
version = "2.43.0"
source = { registry = "https://pypi.org/simple" }
dependencies = [
    { name = "cachetools" },
    { name = "pyasn1-modules" },
    { name = "rsa" },
]
sdist = { url = "https://files.pythonhosted.org/packages/ff/ef/66d14cf0e01b08d2d51ffc3c20410c4e134a1548fc246a6081eae585a4fe/google_auth-2.43.0.tar.gz", hash = "sha256:88228eee5fc21b62a1b5fe773ca15e67778cb07dc8363adcb4a8827b52d81483", size = 296359, upload-time = "2025-11-06T00:13:36.587Z" }
wheels = [
    { url = "https://files.pythonhosted.org/packages/6f/d1/385110a9ae86d91cc14c5282c61fe9f4dc41c0b9f7d423c6ad77038c4448/google_auth-2.43.0-py2.py3-none-any.whl", hash = "sha256:af628ba6fa493f75c7e9dbe9373d148ca9f4399b5ea29976519e0a3848eddd16", size = 223114, upload-time = "2025-11-06T00:13:35.209Z" },
]

[[package]]
name = "google-cloud-core"
version = "2.5.0"
source = { registry = "https://pypi.org/simple" }
dependencies = [
    { name = "google-api-core" },
    { name = "google-auth" },
]
sdist = { url = "https://files.pythonhosted.org/packages/a6/03/ef0bc99d0e0faf4fdbe67ac445e18cdaa74824fd93cd069e7bb6548cb52d/google_cloud_core-2.5.0.tar.gz", hash = "sha256:7c1b7ef5c92311717bd05301aa1a91ffbc565673d3b0b4163a52d8413a186963", size = 36027, upload-time = "2025-10-29T23:17:39.513Z" }
wheels = [
    { url = "https://files.pythonhosted.org/packages/89/20/bfa472e327c8edee00f04beecc80baeddd2ab33ee0e86fd7654da49d45e9/google_cloud_core-2.5.0-py3-none-any.whl", hash = "sha256:67d977b41ae6c7211ee830c7912e41003ea8194bff15ae7d72fd6f51e57acabc", size = 29469, upload-time = "2025-10-29T23:17:38.548Z" },
]

[[package]]
name = "google-cloud-storage"
version = "3.1.1"
source = { registry = "https://pypi.org/simple" }
dependencies = [
    { name = "google-api-core" },
    { name = "google-auth" },
    { name = "google-cloud-core" },
    { name = "google-crc32c" },
    { name = "google-resumable-media" },
    { name = "requests" },
]
sdist = { url = "https://files.pythonhosted.org/packages/27/84/6afc2ffdf31f6247a6bab6ba070e073fb05e0fda56adf59ce52ac591a033/google_cloud_storage-3.1.1.tar.gz", hash = "sha256:f9c8f965cafd1d38509f8e2b070339e0e9e5bf050774653bf36213d4ea6104c0", size = 7668109, upload-time = "2025-06-18T11:06:52.332Z" }
wheels = [
    { url = "https://files.pythonhosted.org/packages/89/4f/b922e919f6e1ea5905f1427fadf1a3f56a85e79e2b0037fec182f6b437dd/google_cloud_storage-3.1.1-py3-none-any.whl", hash = "sha256:ba7e6ae2be5a7a08742f001e23ec6a0c17d78c620f63bf8e0e7c2cbdddb407de", size = 175464, upload-time = "2025-06-18T11:06:51.043Z" },
]

[[package]]
name = "google-crc32c"
version = "1.7.1"
source = { registry = "https://pypi.org/simple" }
sdist = { url = "https://files.pythonhosted.org/packages/19/ae/87802e6d9f9d69adfaedfcfd599266bf386a54d0be058b532d04c794f76d/google_crc32c-1.7.1.tar.gz", hash = "sha256:2bff2305f98846f3e825dbeec9ee406f89da7962accdb29356e4eadc251bd472", size = 14495, upload-time = "2025-03-26T14:29:13.32Z" }
wheels = [
    { url = "https://files.pythonhosted.org/packages/f7/94/220139ea87822b6fdfdab4fb9ba81b3fff7ea2c82e2af34adc726085bffc/google_crc32c-1.7.1-cp311-cp311-macosx_12_0_arm64.whl", hash = "sha256:6fbab4b935989e2c3610371963ba1b86afb09537fd0c633049be82afe153ac06", size = 30468, upload-time = "2025-03-26T14:32:52.215Z" },
    { url = "https://files.pythonhosted.org/packages/94/97/789b23bdeeb9d15dc2904660463ad539d0318286d7633fe2760c10ed0c1c/google_crc32c-1.7.1-cp311-cp311-macosx_12_0_x86_64.whl", hash = "sha256:ed66cbe1ed9cbaaad9392b5259b3eba4a9e565420d734e6238813c428c3336c9", size = 30313, upload-time = "2025-03-26T14:57:38.758Z" },
    { url = "https://files.pythonhosted.org/packages/81/b8/976a2b843610c211e7ccb3e248996a61e87dbb2c09b1499847e295080aec/google_crc32c-1.7.1-cp311-cp311-manylinux_2_17_aarch64.manylinux2014_aarch64.whl", hash = "sha256:ee6547b657621b6cbed3562ea7826c3e11cab01cd33b74e1f677690652883e77", size = 33048, upload-time = "2025-03-26T14:41:30.679Z" },
    { url = "https://files.pythonhosted.org/packages/c9/16/a3842c2cf591093b111d4a5e2bfb478ac6692d02f1b386d2a33283a19dc9/google_crc32c-1.7.1-cp311-cp311-manylinux_2_17_x86_64.manylinux2014_x86_64.whl", hash = "sha256:d68e17bad8f7dd9a49181a1f5a8f4b251c6dbc8cc96fb79f1d321dfd57d66f53", size = 32669, upload-time = "2025-03-26T14:41:31.432Z" },
    { url = "https://files.pythonhosted.org/packages/04/17/ed9aba495916fcf5fe4ecb2267ceb851fc5f273c4e4625ae453350cfd564/google_crc32c-1.7.1-cp311-cp311-win_amd64.whl", hash = "sha256:6335de12921f06e1f774d0dd1fbea6bf610abe0887a1638f64d694013138be5d", size = 33476, upload-time = "2025-03-26T14:29:10.211Z" },
    { url = "https://files.pythonhosted.org/packages/dd/b7/787e2453cf8639c94b3d06c9d61f512234a82e1d12d13d18584bd3049904/google_crc32c-1.7.1-cp312-cp312-macosx_12_0_arm64.whl", hash = "sha256:2d73a68a653c57281401871dd4aeebbb6af3191dcac751a76ce430df4d403194", size = 30470, upload-time = "2025-03-26T14:34:31.655Z" },
    { url = "https://files.pythonhosted.org/packages/ed/b4/6042c2b0cbac3ec3a69bb4c49b28d2f517b7a0f4a0232603c42c58e22b44/google_crc32c-1.7.1-cp312-cp312-macosx_12_0_x86_64.whl", hash = "sha256:22beacf83baaf59f9d3ab2bbb4db0fb018da8e5aebdce07ef9f09fce8220285e", size = 30315, upload-time = "2025-03-26T15:01:54.634Z" },
    { url = "https://files.pythonhosted.org/packages/29/ad/01e7a61a5d059bc57b702d9ff6a18b2585ad97f720bd0a0dbe215df1ab0e/google_crc32c-1.7.1-cp312-cp312-manylinux_2_17_aarch64.manylinux2014_aarch64.whl", hash = "sha256:19eafa0e4af11b0a4eb3974483d55d2d77ad1911e6cf6f832e1574f6781fd337", size = 33180, upload-time = "2025-03-26T14:41:32.168Z" },
    { url = "https://files.pythonhosted.org/packages/3b/a5/7279055cf004561894ed3a7bfdf5bf90a53f28fadd01af7cd166e88ddf16/google_crc32c-1.7.1-cp312-cp312-manylinux_2_17_x86_64.manylinux2014_x86_64.whl", hash = "sha256:b6d86616faaea68101195c6bdc40c494e4d76f41e07a37ffdef270879c15fb65", size = 32794, upload-time = "2025-03-26T14:41:33.264Z" },
    { url = "https://files.pythonhosted.org/packages/0f/d6/77060dbd140c624e42ae3ece3df53b9d811000729a5c821b9fd671ceaac6/google_crc32c-1.7.1-cp312-cp312-win_amd64.whl", hash = "sha256:b7491bdc0c7564fcf48c0179d2048ab2f7c7ba36b84ccd3a3e1c3f7a72d3bba6", size = 33477, upload-time = "2025-03-26T14:29:10.94Z" },
    { url = "https://files.pythonhosted.org/packages/8b/72/b8d785e9184ba6297a8620c8a37cf6e39b81a8ca01bb0796d7cbb28b3386/google_crc32c-1.7.1-cp313-cp313-macosx_12_0_arm64.whl", hash = "sha256:df8b38bdaf1629d62d51be8bdd04888f37c451564c2042d36e5812da9eff3c35", size = 30467, upload-time = "2025-03-26T14:36:06.909Z" },
    { url = "https://files.pythonhosted.org/packages/34/25/5f18076968212067c4e8ea95bf3b69669f9fc698476e5f5eb97d5b37999f/google_crc32c-1.7.1-cp313-cp313-macosx_12_0_x86_64.whl", hash = "sha256:e42e20a83a29aa2709a0cf271c7f8aefaa23b7ab52e53b322585297bb94d4638", size = 30309, upload-time = "2025-03-26T15:06:15.318Z" },
    { url = "https://files.pythonhosted.org/packages/92/83/9228fe65bf70e93e419f38bdf6c5ca5083fc6d32886ee79b450ceefd1dbd/google_crc32c-1.7.1-cp313-cp313-manylinux_2_17_aarch64.manylinux2014_aarch64.whl", hash = "sha256:905a385140bf492ac300026717af339790921f411c0dfd9aa5a9e69a08ed32eb", size = 33133, upload-time = "2025-03-26T14:41:34.388Z" },
    { url = "https://files.pythonhosted.org/packages/c3/ca/1ea2fd13ff9f8955b85e7956872fdb7050c4ace8a2306a6d177edb9cf7fe/google_crc32c-1.7.1-cp313-cp313-manylinux_2_17_x86_64.manylinux2014_x86_64.whl", hash = "sha256:6b211ddaf20f7ebeec5c333448582c224a7c90a9d98826fbab82c0ddc11348e6", size = 32773, upload-time = "2025-03-26T14:41:35.19Z" },
    { url = "https://files.pythonhosted.org/packages/89/32/a22a281806e3ef21b72db16f948cad22ec68e4bdd384139291e00ff82fe2/google_crc32c-1.7.1-cp313-cp313-win_amd64.whl", hash = "sha256:0f99eaa09a9a7e642a61e06742856eec8b19fc0037832e03f941fe7cf0c8e4db", size = 33475, upload-time = "2025-03-26T14:29:11.771Z" },
    { url = "https://files.pythonhosted.org/packages/b8/c5/002975aff514e57fc084ba155697a049b3f9b52225ec3bc0f542871dd524/google_crc32c-1.7.1-cp313-cp313t-manylinux_2_17_aarch64.manylinux2014_aarch64.whl", hash = "sha256:32d1da0d74ec5634a05f53ef7df18fc646666a25efaaca9fc7dcfd4caf1d98c3", size = 33243, upload-time = "2025-03-26T14:41:35.975Z" },
    { url = "https://files.pythonhosted.org/packages/61/cb/c585282a03a0cea70fcaa1bf55d5d702d0f2351094d663ec3be1c6c67c52/google_crc32c-1.7.1-cp313-cp313t-manylinux_2_17_x86_64.manylinux2014_x86_64.whl", hash = "sha256:e10554d4abc5238823112c2ad7e4560f96c7bf3820b202660373d769d9e6e4c9", size = 32870, upload-time = "2025-03-26T14:41:37.08Z" },
    { url = "https://files.pythonhosted.org/packages/16/1b/1693372bf423ada422f80fd88260dbfd140754adb15cbc4d7e9a68b1cb8e/google_crc32c-1.7.1-pp311-pypy311_pp73-manylinux_2_17_aarch64.manylinux2014_aarch64.whl", hash = "sha256:85fef7fae11494e747c9fd1359a527e5970fc9603c90764843caabd3a16a0a48", size = 28241, upload-time = "2025-03-26T14:41:45.898Z" },
    { url = "https://files.pythonhosted.org/packages/fd/3c/2a19a60a473de48717b4efb19398c3f914795b64a96cf3fbe82588044f78/google_crc32c-1.7.1-pp311-pypy311_pp73-manylinux_2_17_x86_64.manylinux2014_x86_64.whl", hash = "sha256:6efb97eb4369d52593ad6f75e7e10d053cf00c48983f7a973105bc70b0ac4d82", size = 28048, upload-time = "2025-03-26T14:41:46.696Z" },
]

[[package]]
name = "google-resumable-media"
version = "2.7.2"
source = { registry = "https://pypi.org/simple" }
dependencies = [
    { name = "google-crc32c" },
]
sdist = { url = "https://files.pythonhosted.org/packages/58/5a/0efdc02665dca14e0837b62c8a1a93132c264bd02054a15abb2218afe0ae/google_resumable_media-2.7.2.tar.gz", hash = "sha256:5280aed4629f2b60b847b0d42f9857fd4935c11af266744df33d8074cae92fe0", size = 2163099, upload-time = "2024-08-07T22:20:38.555Z" }
wheels = [
    { url = "https://files.pythonhosted.org/packages/82/35/b8d3baf8c46695858cb9d8835a53baa1eeb9906ddaf2f728a5f5b640fd1e/google_resumable_media-2.7.2-py2.py3-none-any.whl", hash = "sha256:3ce7551e9fe6d99e9a126101d2536612bb73486721951e9562fee0f90c6ababa", size = 81251, upload-time = "2024-08-07T22:20:36.409Z" },
]

[[package]]
name = "googleapis-common-protos"
version = "1.72.0"
source = { registry = "https://pypi.org/simple" }
dependencies = [
    { name = "protobuf" },
]
sdist = { url = "https://files.pythonhosted.org/packages/e5/7b/adfd75544c415c487b33061fe7ae526165241c1ea133f9a9125a56b39fd8/googleapis_common_protos-1.72.0.tar.gz", hash = "sha256:e55a601c1b32b52d7a3e65f43563e2aa61bcd737998ee672ac9b951cd49319f5", size = 147433, upload-time = "2025-11-06T18:29:24.087Z" }
wheels = [
    { url = "https://files.pythonhosted.org/packages/c4/ab/09169d5a4612a5f92490806649ac8d41e3ec9129c636754575b3553f4ea4/googleapis_common_protos-1.72.0-py3-none-any.whl", hash = "sha256:4299c5a82d5ae1a9702ada957347726b167f9f8d1fc352477702a1e851ff4038", size = 297515, upload-time = "2025-11-06T18:29:13.14Z" },
]

[[package]]
name = "h11"
version = "0.16.0"
source = { registry = "https://pypi.org/simple" }
sdist = { url = "https://files.pythonhosted.org/packages/01/ee/02a2c011bdab74c6fb3c75474d40b3052059d95df7e73351460c8588d963/h11-0.16.0.tar.gz", hash = "sha256:4e35b956cf45792e4caa5885e69fba00bdbc6ffafbfa020300e549b208ee5ff1", size = 101250, upload-time = "2025-04-24T03:35:25.427Z" }
wheels = [
    { url = "https://files.pythonhosted.org/packages/04/4b/29cac41a4d98d144bf5f6d33995617b185d14b22401f75ca86f384e87ff1/h11-0.16.0-py3-none-any.whl", hash = "sha256:63cf8bbe7522de3bf65932fda1d9c2772064ffb3dae62d55932da54b31cb6c86", size = 37515, upload-time = "2025-04-24T03:35:24.344Z" },
]

[[package]]
name = "httpcore"
version = "1.0.9"
source = { registry = "https://pypi.org/simple" }
dependencies = [
    { name = "certifi" },
    { name = "h11" },
]
sdist = { url = "https://files.pythonhosted.org/packages/06/94/82699a10bca87a5556c9c59b5963f2d039dbd239f25bc2a63907a05a14cb/httpcore-1.0.9.tar.gz", hash = "sha256:6e34463af53fd2ab5d807f399a9b45ea31c3dfa2276f15a2c3f00afff6e176e8", size = 85484, upload-time = "2025-04-24T22:06:22.219Z" }
wheels = [
    { url = "https://files.pythonhosted.org/packages/7e/f5/f66802a942d491edb555dd61e3a9961140fd64c90bce1eafd741609d334d/httpcore-1.0.9-py3-none-any.whl", hash = "sha256:2d400746a40668fc9dec9810239072b40b4484b640a8c38fd654a024c7a1bf55", size = 78784, upload-time = "2025-04-24T22:06:20.566Z" },
]

[[package]]
name = "httpx"
version = "0.28.1"
source = { registry = "https://pypi.org/simple" }
dependencies = [
    { name = "anyio" },
    { name = "certifi" },
    { name = "httpcore" },
    { name = "idna" },
]
sdist = { url = "https://files.pythonhosted.org/packages/b1/df/48c586a5fe32a0f01324ee087459e112ebb7224f646c0b5023f5e79e9956/httpx-0.28.1.tar.gz", hash = "sha256:75e98c5f16b0f35b567856f597f06ff2270a374470a5c2392242528e3e3e42fc", size = 141406, upload-time = "2024-12-06T15:37:23.222Z" }
wheels = [
    { url = "https://files.pythonhosted.org/packages/2a/39/e50c7c3a983047577ee07d2a9e53faf5a69493943ec3f6a384bdc792deb2/httpx-0.28.1-py3-none-any.whl", hash = "sha256:d909fcccc110f8c7faf814ca82a9a4d816bc5a6dbfea25d6591d6985b8ba59ad", size = 73517, upload-time = "2024-12-06T15:37:21.509Z" },
]

[[package]]
name = "identify"
version = "2.6.15"
source = { registry = "https://pypi.org/simple" }
sdist = { url = "https://files.pythonhosted.org/packages/ff/e7/685de97986c916a6d93b3876139e00eef26ad5bbbd61925d670ae8013449/identify-2.6.15.tar.gz", hash = "sha256:e4f4864b96c6557ef2a1e1c951771838f4edc9df3a72ec7118b338801b11c7bf", size = 99311, upload-time = "2025-10-02T17:43:40.631Z" }
wheels = [
    { url = "https://files.pythonhosted.org/packages/0f/1c/e5fd8f973d4f375adb21565739498e2e9a1e54c858a97b9a8ccfdc81da9b/identify-2.6.15-py2.py3-none-any.whl", hash = "sha256:1181ef7608e00704db228516541eb83a88a9f94433a8c80bb9b5bd54b1d81757", size = 99183, upload-time = "2025-10-02T17:43:39.137Z" },
]

[[package]]
name = "idna"
version = "3.11"
source = { registry = "https://pypi.org/simple" }
sdist = { url = "https://files.pythonhosted.org/packages/6f/6d/0703ccc57f3a7233505399edb88de3cbd678da106337b9fcde432b65ed60/idna-3.11.tar.gz", hash = "sha256:795dafcc9c04ed0c1fb032c2aa73654d8e8c5023a7df64a53f39190ada629902", size = 194582, upload-time = "2025-10-12T14:55:20.501Z" }
wheels = [
    { url = "https://files.pythonhosted.org/packages/0e/61/66938bbb5fc52dbdf84594873d5b51fb1f7c7794e9c0f5bd885f30bc507b/idna-3.11-py3-none-any.whl", hash = "sha256:771a87f49d9defaf64091e6e6fe9c18d4833f140bd19464795bc32d966ca37ea", size = 71008, upload-time = "2025-10-12T14:55:18.883Z" },
]

[[package]]
name = "iniconfig"
version = "2.3.0"
source = { registry = "https://pypi.org/simple" }
sdist = { url = "https://files.pythonhosted.org/packages/72/34/14ca021ce8e5dfedc35312d08ba8bf51fdd999c576889fc2c24cb97f4f10/iniconfig-2.3.0.tar.gz", hash = "sha256:c76315c77db068650d49c5b56314774a7804df16fee4402c1f19d6d15d8c4730", size = 20503, upload-time = "2025-10-18T21:55:43.219Z" }
wheels = [
    { url = "https://files.pythonhosted.org/packages/cb/b1/3846dd7f199d53cb17f49cba7e651e9ce294d8497c8c150530ed11865bb8/iniconfig-2.3.0-py3-none-any.whl", hash = "sha256:f631c04d2c48c52b84d0d0549c99ff3859c98df65b3101406327ecc7d53fbf12", size = 7484, upload-time = "2025-10-18T21:55:41.639Z" },
]

[[package]]
<<<<<<< HEAD
=======
name = "ipykernel"
version = "7.1.0"
source = { registry = "https://pypi.org/simple" }
dependencies = [
    { name = "appnope", marker = "sys_platform == 'darwin'" },
    { name = "comm" },
    { name = "debugpy" },
    { name = "ipython" },
    { name = "jupyter-client" },
    { name = "jupyter-core" },
    { name = "matplotlib-inline" },
    { name = "nest-asyncio" },
    { name = "packaging" },
    { name = "psutil" },
    { name = "pyzmq" },
    { name = "tornado" },
    { name = "traitlets" },
]
sdist = { url = "https://files.pythonhosted.org/packages/b9/a4/4948be6eb88628505b83a1f2f40d90254cab66abf2043b3c40fa07dfce0f/ipykernel-7.1.0.tar.gz", hash = "sha256:58a3fc88533d5930c3546dc7eac66c6d288acde4f801e2001e65edc5dc9cf0db", size = 174579, upload-time = "2025-10-27T09:46:39.471Z" }
wheels = [
    { url = "https://files.pythonhosted.org/packages/a3/17/20c2552266728ceba271967b87919664ecc0e33efca29c3efc6baf88c5f9/ipykernel-7.1.0-py3-none-any.whl", hash = "sha256:763b5ec6c5b7776f6a8d7ce09b267693b4e5ce75cb50ae696aaefb3c85e1ea4c", size = 117968, upload-time = "2025-10-27T09:46:37.805Z" },
]

[[package]]
name = "ipython"
version = "9.7.0"
source = { registry = "https://pypi.org/simple" }
dependencies = [
    { name = "colorama", marker = "sys_platform == 'win32'" },
    { name = "decorator" },
    { name = "ipython-pygments-lexers" },
    { name = "jedi" },
    { name = "matplotlib-inline" },
    { name = "pexpect", marker = "sys_platform != 'emscripten' and sys_platform != 'win32'" },
    { name = "prompt-toolkit" },
    { name = "pygments" },
    { name = "stack-data" },
    { name = "traitlets" },
    { name = "typing-extensions", marker = "python_full_version < '3.12'" },
]
sdist = { url = "https://files.pythonhosted.org/packages/29/e6/48c74d54039241a456add616464ea28c6ebf782e4110d419411b83dae06f/ipython-9.7.0.tar.gz", hash = "sha256:5f6de88c905a566c6a9d6c400a8fed54a638e1f7543d17aae2551133216b1e4e", size = 4422115, upload-time = "2025-11-05T12:18:54.646Z" }
wheels = [
    { url = "https://files.pythonhosted.org/packages/05/aa/62893d6a591d337aa59dcc4c6f6c842f1fe20cd72c8c5c1f980255243252/ipython-9.7.0-py3-none-any.whl", hash = "sha256:bce8ac85eb9521adc94e1845b4c03d88365fd6ac2f4908ec4ed1eb1b0a065f9f", size = 618911, upload-time = "2025-11-05T12:18:52.484Z" },
]

[[package]]
name = "ipython-pygments-lexers"
version = "1.1.1"
source = { registry = "https://pypi.org/simple" }
dependencies = [
    { name = "pygments" },
]
sdist = { url = "https://files.pythonhosted.org/packages/ef/4c/5dd1d8af08107f88c7f741ead7a40854b8ac24ddf9ae850afbcf698aa552/ipython_pygments_lexers-1.1.1.tar.gz", hash = "sha256:09c0138009e56b6854f9535736f4171d855c8c08a563a0dcd8022f78355c7e81", size = 8393, upload-time = "2025-01-17T11:24:34.505Z" }
wheels = [
    { url = "https://files.pythonhosted.org/packages/d9/33/1f075bf72b0b747cb3288d011319aaf64083cf2efef8354174e3ed4540e2/ipython_pygments_lexers-1.1.1-py3-none-any.whl", hash = "sha256:a9462224a505ade19a605f71f8fa63c2048833ce50abc86768a0d81d876dc81c", size = 8074, upload-time = "2025-01-17T11:24:33.271Z" },
]

[[package]]
name = "jedi"
version = "0.19.2"
source = { registry = "https://pypi.org/simple" }
dependencies = [
    { name = "parso" },
]
sdist = { url = "https://files.pythonhosted.org/packages/72/3a/79a912fbd4d8dd6fbb02bf69afd3bb72cf0c729bb3063c6f4498603db17a/jedi-0.19.2.tar.gz", hash = "sha256:4770dc3de41bde3966b02eb84fbcf557fb33cce26ad23da12c742fb50ecb11f0", size = 1231287, upload-time = "2024-11-11T01:41:42.873Z" }
wheels = [
    { url = "https://files.pythonhosted.org/packages/c0/5a/9cac0c82afec3d09ccd97c8b6502d48f165f9124db81b4bcb90b4af974ee/jedi-0.19.2-py2.py3-none-any.whl", hash = "sha256:a8ef22bde8490f57fe5c7681a3c83cb58874daf72b4784de3cce5b6ef6edb5b9", size = 1572278, upload-time = "2024-11-11T01:41:40.175Z" },
]

[[package]]
name = "jiter"
version = "0.12.0"
source = { registry = "https://pypi.org/simple" }
sdist = { url = "https://files.pythonhosted.org/packages/45/9d/e0660989c1370e25848bb4c52d061c71837239738ad937e83edca174c273/jiter-0.12.0.tar.gz", hash = "sha256:64dfcd7d5c168b38d3f9f8bba7fc639edb3418abcc74f22fdbe6b8938293f30b", size = 168294, upload-time = "2025-11-09T20:49:23.302Z" }
wheels = [
    { url = "https://files.pythonhosted.org/packages/32/f9/eaca4633486b527ebe7e681c431f529b63fe2709e7c5242fc0f43f77ce63/jiter-0.12.0-cp311-cp311-macosx_10_12_x86_64.whl", hash = "sha256:d8f8a7e317190b2c2d60eb2e8aa835270b008139562d70fe732e1c0020ec53c9", size = 316435, upload-time = "2025-11-09T20:47:02.087Z" },
    { url = "https://files.pythonhosted.org/packages/10/c1/40c9f7c22f5e6ff715f28113ebaba27ab85f9af2660ad6e1dd6425d14c19/jiter-0.12.0-cp311-cp311-macosx_11_0_arm64.whl", hash = "sha256:2218228a077e784c6c8f1a8e5d6b8cb1dea62ce25811c356364848554b2056cd", size = 320548, upload-time = "2025-11-09T20:47:03.409Z" },
    { url = "https://files.pythonhosted.org/packages/6b/1b/efbb68fe87e7711b00d2cfd1f26bb4bfc25a10539aefeaa7727329ffb9cb/jiter-0.12.0-cp311-cp311-manylinux_2_17_aarch64.manylinux2014_aarch64.whl", hash = "sha256:9354ccaa2982bf2188fd5f57f79f800ef622ec67beb8329903abf6b10da7d423", size = 351915, upload-time = "2025-11-09T20:47:05.171Z" },
    { url = "https://files.pythonhosted.org/packages/15/2d/c06e659888c128ad1e838123d0638f0efad90cc30860cb5f74dd3f2fc0b3/jiter-0.12.0-cp311-cp311-manylinux_2_17_armv7l.manylinux2014_armv7l.whl", hash = "sha256:8f2607185ea89b4af9a604d4c7ec40e45d3ad03ee66998b031134bc510232bb7", size = 368966, upload-time = "2025-11-09T20:47:06.508Z" },
    { url = "https://files.pythonhosted.org/packages/6b/20/058db4ae5fb07cf6a4ab2e9b9294416f606d8e467fb74c2184b2a1eeacba/jiter-0.12.0-cp311-cp311-manylinux_2_17_ppc64le.manylinux2014_ppc64le.whl", hash = "sha256:3a585a5e42d25f2e71db5f10b171f5e5ea641d3aa44f7df745aa965606111cc2", size = 482047, upload-time = "2025-11-09T20:47:08.382Z" },
    { url = "https://files.pythonhosted.org/packages/49/bb/dc2b1c122275e1de2eb12905015d61e8316b2f888bdaac34221c301495d6/jiter-0.12.0-cp311-cp311-manylinux_2_17_s390x.manylinux2014_s390x.whl", hash = "sha256:bd9e21d34edff5a663c631f850edcb786719c960ce887a5661e9c828a53a95d9", size = 380835, upload-time = "2025-11-09T20:47:09.81Z" },
    { url = "https://files.pythonhosted.org/packages/23/7d/38f9cd337575349de16da575ee57ddb2d5a64d425c9367f5ef9e4612e32e/jiter-0.12.0-cp311-cp311-manylinux_2_17_x86_64.manylinux2014_x86_64.whl", hash = "sha256:4a612534770470686cd5431478dc5a1b660eceb410abade6b1b74e320ca98de6", size = 364587, upload-time = "2025-11-09T20:47:11.529Z" },
    { url = "https://files.pythonhosted.org/packages/f0/a3/b13e8e61e70f0bb06085099c4e2462647f53cc2ca97614f7fedcaa2bb9f3/jiter-0.12.0-cp311-cp311-manylinux_2_5_i686.manylinux1_i686.whl", hash = "sha256:3985aea37d40a908f887b34d05111e0aae822943796ebf8338877fee2ab67725", size = 390492, upload-time = "2025-11-09T20:47:12.993Z" },
    { url = "https://files.pythonhosted.org/packages/07/71/e0d11422ed027e21422f7bc1883c61deba2d9752b720538430c1deadfbca/jiter-0.12.0-cp311-cp311-musllinux_1_1_aarch64.whl", hash = "sha256:b1207af186495f48f72529f8d86671903c8c10127cac6381b11dddc4aaa52df6", size = 522046, upload-time = "2025-11-09T20:47:14.6Z" },
    { url = "https://files.pythonhosted.org/packages/9f/59/b968a9aa7102a8375dbbdfbd2aeebe563c7e5dddf0f47c9ef1588a97e224/jiter-0.12.0-cp311-cp311-musllinux_1_1_x86_64.whl", hash = "sha256:ef2fb241de583934c9915a33120ecc06d94aa3381a134570f59eed784e87001e", size = 513392, upload-time = "2025-11-09T20:47:16.011Z" },
    { url = "https://files.pythonhosted.org/packages/ca/e4/7df62002499080dbd61b505c5cb351aa09e9959d176cac2aa8da6f93b13b/jiter-0.12.0-cp311-cp311-win32.whl", hash = "sha256:453b6035672fecce8007465896a25b28a6b59cfe8fbc974b2563a92f5a92a67c", size = 206096, upload-time = "2025-11-09T20:47:17.344Z" },
    { url = "https://files.pythonhosted.org/packages/bb/60/1032b30ae0572196b0de0e87dce3b6c26a1eff71aad5fe43dee3082d32e0/jiter-0.12.0-cp311-cp311-win_amd64.whl", hash = "sha256:ca264b9603973c2ad9435c71a8ec8b49f8f715ab5ba421c85a51cde9887e421f", size = 204899, upload-time = "2025-11-09T20:47:19.365Z" },
    { url = "https://files.pythonhosted.org/packages/49/d5/c145e526fccdb834063fb45c071df78b0cc426bbaf6de38b0781f45d956f/jiter-0.12.0-cp311-cp311-win_arm64.whl", hash = "sha256:cb00ef392e7d684f2754598c02c409f376ddcef857aae796d559e6cacc2d78a5", size = 188070, upload-time = "2025-11-09T20:47:20.75Z" },
    { url = "https://files.pythonhosted.org/packages/92/c9/5b9f7b4983f1b542c64e84165075335e8a236fa9e2ea03a0c79780062be8/jiter-0.12.0-cp312-cp312-macosx_10_12_x86_64.whl", hash = "sha256:305e061fa82f4680607a775b2e8e0bcb071cd2205ac38e6ef48c8dd5ebe1cf37", size = 314449, upload-time = "2025-11-09T20:47:22.999Z" },
    { url = "https://files.pythonhosted.org/packages/98/6e/e8efa0e78de00db0aee82c0cf9e8b3f2027efd7f8a71f859d8f4be8e98ef/jiter-0.12.0-cp312-cp312-macosx_11_0_arm64.whl", hash = "sha256:5c1860627048e302a528333c9307c818c547f214d8659b0705d2195e1a94b274", size = 319855, upload-time = "2025-11-09T20:47:24.779Z" },
    { url = "https://files.pythonhosted.org/packages/20/26/894cd88e60b5d58af53bec5c6759d1292bd0b37a8b5f60f07abf7a63ae5f/jiter-0.12.0-cp312-cp312-manylinux_2_17_aarch64.manylinux2014_aarch64.whl", hash = "sha256:df37577a4f8408f7e0ec3205d2a8f87672af8f17008358063a4d6425b6081ce3", size = 350171, upload-time = "2025-11-09T20:47:26.469Z" },
    { url = "https://files.pythonhosted.org/packages/f5/27/a7b818b9979ac31b3763d25f3653ec3a954044d5e9f5d87f2f247d679fd1/jiter-0.12.0-cp312-cp312-manylinux_2_17_armv7l.manylinux2014_armv7l.whl", hash = "sha256:75fdd787356c1c13a4f40b43c2156276ef7a71eb487d98472476476d803fb2cf", size = 365590, upload-time = "2025-11-09T20:47:27.918Z" },
    { url = "https://files.pythonhosted.org/packages/ba/7e/e46195801a97673a83746170b17984aa8ac4a455746354516d02ca5541b4/jiter-0.12.0-cp312-cp312-manylinux_2_17_ppc64le.manylinux2014_ppc64le.whl", hash = "sha256:1eb5db8d9c65b112aacf14fcd0faae9913d07a8afea5ed06ccdd12b724e966a1", size = 479462, upload-time = "2025-11-09T20:47:29.654Z" },
    { url = "https://files.pythonhosted.org/packages/ca/75/f833bfb009ab4bd11b1c9406d333e3b4357709ed0570bb48c7c06d78c7dd/jiter-0.12.0-cp312-cp312-manylinux_2_17_s390x.manylinux2014_s390x.whl", hash = "sha256:73c568cc27c473f82480abc15d1301adf333a7ea4f2e813d6a2c7d8b6ba8d0df", size = 378983, upload-time = "2025-11-09T20:47:31.026Z" },
    { url = "https://files.pythonhosted.org/packages/71/b3/7a69d77943cc837d30165643db753471aff5df39692d598da880a6e51c24/jiter-0.12.0-cp312-cp312-manylinux_2_17_x86_64.manylinux2014_x86_64.whl", hash = "sha256:4321e8a3d868919bcb1abb1db550d41f2b5b326f72df29e53b2df8b006eb9403", size = 361328, upload-time = "2025-11-09T20:47:33.286Z" },
    { url = "https://files.pythonhosted.org/packages/b0/ac/a78f90caf48d65ba70d8c6efc6f23150bc39dc3389d65bbec2a95c7bc628/jiter-0.12.0-cp312-cp312-manylinux_2_5_i686.manylinux1_i686.whl", hash = "sha256:0a51bad79f8cc9cac2b4b705039f814049142e0050f30d91695a2d9a6611f126", size = 386740, upload-time = "2025-11-09T20:47:34.703Z" },
    { url = "https://files.pythonhosted.org/packages/39/b6/5d31c2cc8e1b6a6bcf3c5721e4ca0a3633d1ab4754b09bc7084f6c4f5327/jiter-0.12.0-cp312-cp312-musllinux_1_1_aarch64.whl", hash = "sha256:2a67b678f6a5f1dd6c36d642d7db83e456bc8b104788262aaefc11a22339f5a9", size = 520875, upload-time = "2025-11-09T20:47:36.058Z" },
    { url = "https://files.pythonhosted.org/packages/30/b5/4df540fae4e9f68c54b8dab004bd8c943a752f0b00efd6e7d64aa3850339/jiter-0.12.0-cp312-cp312-musllinux_1_1_x86_64.whl", hash = "sha256:efe1a211fe1fd14762adea941e3cfd6c611a136e28da6c39272dbb7a1bbe6a86", size = 511457, upload-time = "2025-11-09T20:47:37.932Z" },
    { url = "https://files.pythonhosted.org/packages/07/65/86b74010e450a1a77b2c1aabb91d4a91dd3cd5afce99f34d75fd1ac64b19/jiter-0.12.0-cp312-cp312-win32.whl", hash = "sha256:d779d97c834b4278276ec703dc3fc1735fca50af63eb7262f05bdb4e62203d44", size = 204546, upload-time = "2025-11-09T20:47:40.47Z" },
    { url = "https://files.pythonhosted.org/packages/1c/c7/6659f537f9562d963488e3e55573498a442503ced01f7e169e96a6110383/jiter-0.12.0-cp312-cp312-win_amd64.whl", hash = "sha256:e8269062060212b373316fe69236096aaf4c49022d267c6736eebd66bbbc60bb", size = 205196, upload-time = "2025-11-09T20:47:41.794Z" },
    { url = "https://files.pythonhosted.org/packages/21/f4/935304f5169edadfec7f9c01eacbce4c90bb9a82035ac1de1f3bd2d40be6/jiter-0.12.0-cp312-cp312-win_arm64.whl", hash = "sha256:06cb970936c65de926d648af0ed3d21857f026b1cf5525cb2947aa5e01e05789", size = 186100, upload-time = "2025-11-09T20:47:43.007Z" },
    { url = "https://files.pythonhosted.org/packages/3d/a6/97209693b177716e22576ee1161674d1d58029eb178e01866a0422b69224/jiter-0.12.0-cp313-cp313-macosx_10_12_x86_64.whl", hash = "sha256:6cc49d5130a14b732e0612bc76ae8db3b49898732223ef8b7599aa8d9810683e", size = 313658, upload-time = "2025-11-09T20:47:44.424Z" },
    { url = "https://files.pythonhosted.org/packages/06/4d/125c5c1537c7d8ee73ad3d530a442d6c619714b95027143f1b61c0b4dfe0/jiter-0.12.0-cp313-cp313-macosx_11_0_arm64.whl", hash = "sha256:37f27a32ce36364d2fa4f7fdc507279db604d27d239ea2e044c8f148410defe1", size = 318605, upload-time = "2025-11-09T20:47:45.973Z" },
    { url = "https://files.pythonhosted.org/packages/99/bf/a840b89847885064c41a5f52de6e312e91fa84a520848ee56c97e4fa0205/jiter-0.12.0-cp313-cp313-manylinux_2_17_aarch64.manylinux2014_aarch64.whl", hash = "sha256:bbc0944aa3d4b4773e348cda635252824a78f4ba44328e042ef1ff3f6080d1cf", size = 349803, upload-time = "2025-11-09T20:47:47.535Z" },
    { url = "https://files.pythonhosted.org/packages/8a/88/e63441c28e0db50e305ae23e19c1d8fae012d78ed55365da392c1f34b09c/jiter-0.12.0-cp313-cp313-manylinux_2_17_armv7l.manylinux2014_armv7l.whl", hash = "sha256:da25c62d4ee1ffbacb97fac6dfe4dcd6759ebdc9015991e92a6eae5816287f44", size = 365120, upload-time = "2025-11-09T20:47:49.284Z" },
    { url = "https://files.pythonhosted.org/packages/0a/7c/49b02714af4343970eb8aca63396bc1c82fa01197dbb1e9b0d274b550d4e/jiter-0.12.0-cp313-cp313-manylinux_2_17_ppc64le.manylinux2014_ppc64le.whl", hash = "sha256:048485c654b838140b007390b8182ba9774621103bd4d77c9c3f6f117474ba45", size = 479918, upload-time = "2025-11-09T20:47:50.807Z" },
    { url = "https://files.pythonhosted.org/packages/69/ba/0a809817fdd5a1db80490b9150645f3aae16afad166960bcd562be194f3b/jiter-0.12.0-cp313-cp313-manylinux_2_17_s390x.manylinux2014_s390x.whl", hash = "sha256:635e737fbb7315bef0037c19b88b799143d2d7d3507e61a76751025226b3ac87", size = 379008, upload-time = "2025-11-09T20:47:52.211Z" },
    { url = "https://files.pythonhosted.org/packages/5f/c3/c9fc0232e736c8877d9e6d83d6eeb0ba4e90c6c073835cc2e8f73fdeef51/jiter-0.12.0-cp313-cp313-manylinux_2_17_x86_64.manylinux2014_x86_64.whl", hash = "sha256:4e017c417b1ebda911bd13b1e40612704b1f5420e30695112efdbed8a4b389ed", size = 361785, upload-time = "2025-11-09T20:47:53.512Z" },
    { url = "https://files.pythonhosted.org/packages/96/61/61f69b7e442e97ca6cd53086ddc1cf59fb830549bc72c0a293713a60c525/jiter-0.12.0-cp313-cp313-manylinux_2_5_i686.manylinux1_i686.whl", hash = "sha256:89b0bfb8b2bf2351fba36bb211ef8bfceba73ef58e7f0c68fb67b5a2795ca2f9", size = 386108, upload-time = "2025-11-09T20:47:54.893Z" },
    { url = "https://files.pythonhosted.org/packages/e9/2e/76bb3332f28550c8f1eba3bf6e5efe211efda0ddbbaf24976bc7078d42a5/jiter-0.12.0-cp313-cp313-musllinux_1_1_aarch64.whl", hash = "sha256:f5aa5427a629a824a543672778c9ce0c5e556550d1569bb6ea28a85015287626", size = 519937, upload-time = "2025-11-09T20:47:56.253Z" },
    { url = "https://files.pythonhosted.org/packages/84/d6/fa96efa87dc8bff2094fb947f51f66368fa56d8d4fc9e77b25d7fbb23375/jiter-0.12.0-cp313-cp313-musllinux_1_1_x86_64.whl", hash = "sha256:ed53b3d6acbcb0fd0b90f20c7cb3b24c357fe82a3518934d4edfa8c6898e498c", size = 510853, upload-time = "2025-11-09T20:47:58.32Z" },
    { url = "https://files.pythonhosted.org/packages/8a/28/93f67fdb4d5904a708119a6ab58a8f1ec226ff10a94a282e0215402a8462/jiter-0.12.0-cp313-cp313-win32.whl", hash = "sha256:4747de73d6b8c78f2e253a2787930f4fffc68da7fa319739f57437f95963c4de", size = 204699, upload-time = "2025-11-09T20:47:59.686Z" },
    { url = "https://files.pythonhosted.org/packages/c4/1f/30b0eb087045a0abe2a5c9c0c0c8da110875a1d3be83afd4a9a4e548be3c/jiter-0.12.0-cp313-cp313-win_amd64.whl", hash = "sha256:e25012eb0c456fcc13354255d0338cd5397cce26c77b2832b3c4e2e255ea5d9a", size = 204258, upload-time = "2025-11-09T20:48:01.01Z" },
    { url = "https://files.pythonhosted.org/packages/2c/f4/2b4daf99b96bce6fc47971890b14b2a36aef88d7beb9f057fafa032c6141/jiter-0.12.0-cp313-cp313-win_arm64.whl", hash = "sha256:c97b92c54fe6110138c872add030a1f99aea2401ddcdaa21edf74705a646dd60", size = 185503, upload-time = "2025-11-09T20:48:02.35Z" },
    { url = "https://files.pythonhosted.org/packages/39/ca/67bb15a7061d6fe20b9b2a2fd783e296a1e0f93468252c093481a2f00efa/jiter-0.12.0-cp313-cp313t-macosx_11_0_arm64.whl", hash = "sha256:53839b35a38f56b8be26a7851a48b89bc47e5d88e900929df10ed93b95fea3d6", size = 317965, upload-time = "2025-11-09T20:48:03.783Z" },
    { url = "https://files.pythonhosted.org/packages/18/af/1788031cd22e29c3b14bc6ca80b16a39a0b10e611367ffd480c06a259831/jiter-0.12.0-cp313-cp313t-manylinux_2_17_aarch64.manylinux2014_aarch64.whl", hash = "sha256:94f669548e55c91ab47fef8bddd9c954dab1938644e715ea49d7e117015110a4", size = 345831, upload-time = "2025-11-09T20:48:05.55Z" },
    { url = "https://files.pythonhosted.org/packages/05/17/710bf8472d1dff0d3caf4ced6031060091c1320f84ee7d5dcbed1f352417/jiter-0.12.0-cp313-cp313t-manylinux_2_17_x86_64.manylinux2014_x86_64.whl", hash = "sha256:351d54f2b09a41600ffea43d081522d792e81dcfb915f6d2d242744c1cc48beb", size = 361272, upload-time = "2025-11-09T20:48:06.951Z" },
    { url = "https://files.pythonhosted.org/packages/fb/f1/1dcc4618b59761fef92d10bcbb0b038b5160be653b003651566a185f1a5c/jiter-0.12.0-cp313-cp313t-win_amd64.whl", hash = "sha256:2a5e90604620f94bf62264e7c2c038704d38217b7465b863896c6d7c902b06c7", size = 204604, upload-time = "2025-11-09T20:48:08.328Z" },
    { url = "https://files.pythonhosted.org/packages/d9/32/63cb1d9f1c5c6632a783c0052cde9ef7ba82688f7065e2f0d5f10a7e3edb/jiter-0.12.0-cp313-cp313t-win_arm64.whl", hash = "sha256:88ef757017e78d2860f96250f9393b7b577b06a956ad102c29c8237554380db3", size = 185628, upload-time = "2025-11-09T20:48:09.572Z" },
    { url = "https://files.pythonhosted.org/packages/fe/54/5339ef1ecaa881c6948669956567a64d2670941925f245c434f494ffb0e5/jiter-0.12.0-graalpy311-graalpy242_311_native-macosx_10_12_x86_64.whl", hash = "sha256:4739a4657179ebf08f85914ce50332495811004cc1747852e8b2041ed2aab9b8", size = 311144, upload-time = "2025-11-09T20:49:10.503Z" },
    { url = "https://files.pythonhosted.org/packages/27/74/3446c652bffbd5e81ab354e388b1b5fc1d20daac34ee0ed11ff096b1b01a/jiter-0.12.0-graalpy311-graalpy242_311_native-macosx_11_0_arm64.whl", hash = "sha256:41da8def934bf7bec16cb24bd33c0ca62126d2d45d81d17b864bd5ad721393c3", size = 305877, upload-time = "2025-11-09T20:49:12.269Z" },
    { url = "https://files.pythonhosted.org/packages/a1/f4/ed76ef9043450f57aac2d4fbeb27175aa0eb9c38f833be6ef6379b3b9a86/jiter-0.12.0-graalpy311-graalpy242_311_native-manylinux_2_17_aarch64.manylinux2014_aarch64.whl", hash = "sha256:9c44ee814f499c082e69872d426b624987dbc5943ab06e9bbaa4f81989fdb79e", size = 340419, upload-time = "2025-11-09T20:49:13.803Z" },
    { url = "https://files.pythonhosted.org/packages/21/01/857d4608f5edb0664aa791a3d45702e1a5bcfff9934da74035e7b9803846/jiter-0.12.0-graalpy311-graalpy242_311_native-manylinux_2_17_x86_64.manylinux2014_x86_64.whl", hash = "sha256:cd2097de91cf03eaa27b3cbdb969addf83f0179c6afc41bbc4513705e013c65d", size = 347212, upload-time = "2025-11-09T20:49:15.643Z" },
    { url = "https://files.pythonhosted.org/packages/cb/f5/12efb8ada5f5c9edc1d4555fe383c1fb2eac05ac5859258a72d61981d999/jiter-0.12.0-graalpy312-graalpy250_312_native-macosx_10_12_x86_64.whl", hash = "sha256:e8547883d7b96ef2e5fe22b88f8a4c8725a56e7f4abafff20fd5272d634c7ecb", size = 309974, upload-time = "2025-11-09T20:49:17.187Z" },
    { url = "https://files.pythonhosted.org/packages/85/15/d6eb3b770f6a0d332675141ab3962fd4a7c270ede3515d9f3583e1d28276/jiter-0.12.0-graalpy312-graalpy250_312_native-macosx_11_0_arm64.whl", hash = "sha256:89163163c0934854a668ed783a2546a0617f71706a2551a4a0666d91ab365d6b", size = 304233, upload-time = "2025-11-09T20:49:18.734Z" },
    { url = "https://files.pythonhosted.org/packages/8c/3e/e7e06743294eea2cf02ced6aa0ff2ad237367394e37a0e2b4a1108c67a36/jiter-0.12.0-graalpy312-graalpy250_312_native-manylinux_2_17_aarch64.manylinux2014_aarch64.whl", hash = "sha256:d96b264ab7d34bbb2312dedc47ce07cd53f06835eacbc16dde3761f47c3a9e7f", size = 338537, upload-time = "2025-11-09T20:49:20.317Z" },
    { url = "https://files.pythonhosted.org/packages/2f/9c/6753e6522b8d0ef07d3a3d239426669e984fb0eba15a315cdbc1253904e4/jiter-0.12.0-graalpy312-graalpy250_312_native-manylinux_2_17_x86_64.manylinux2014_x86_64.whl", hash = "sha256:c24e864cb30ab82311c6425655b0cdab0a98c5d973b065c66a3f020740c2324c", size = 346110, upload-time = "2025-11-09T20:49:21.817Z" },
]

[[package]]
name = "jupyter-client"
version = "8.6.3"
source = { registry = "https://pypi.org/simple" }
dependencies = [
    { name = "jupyter-core" },
    { name = "python-dateutil" },
    { name = "pyzmq" },
    { name = "tornado" },
    { name = "traitlets" },
]
sdist = { url = "https://files.pythonhosted.org/packages/71/22/bf9f12fdaeae18019a468b68952a60fe6dbab5d67cd2a103cac7659b41ca/jupyter_client-8.6.3.tar.gz", hash = "sha256:35b3a0947c4a6e9d589eb97d7d4cd5e90f910ee73101611f01283732bd6d9419", size = 342019, upload-time = "2024-09-17T10:44:17.613Z" }
wheels = [
    { url = "https://files.pythonhosted.org/packages/11/85/b0394e0b6fcccd2c1eeefc230978a6f8cb0c5df1e4cd3e7625735a0d7d1e/jupyter_client-8.6.3-py3-none-any.whl", hash = "sha256:e8a19cc986cc45905ac3362915f410f3af85424b4c0905e94fa5f2cb08e8f23f", size = 106105, upload-time = "2024-09-17T10:44:15.218Z" },
]

[[package]]
name = "jupyter-core"
version = "5.9.1"
source = { registry = "https://pypi.org/simple" }
dependencies = [
    { name = "platformdirs" },
    { name = "traitlets" },
]
sdist = { url = "https://files.pythonhosted.org/packages/02/49/9d1284d0dc65e2c757b74c6687b6d319b02f822ad039e5c512df9194d9dd/jupyter_core-5.9.1.tar.gz", hash = "sha256:4d09aaff303b9566c3ce657f580bd089ff5c91f5f89cf7d8846c3cdf465b5508", size = 89814, upload-time = "2025-10-16T19:19:18.444Z" }
wheels = [
    { url = "https://files.pythonhosted.org/packages/e7/e7/80988e32bf6f73919a113473a604f5a8f09094de312b9d52b79c2df7612b/jupyter_core-5.9.1-py3-none-any.whl", hash = "sha256:ebf87fdc6073d142e114c72c9e29a9d7ca03fad818c5d300ce2adc1fb0743407", size = 29032, upload-time = "2025-10-16T19:19:16.783Z" },
]

[[package]]
>>>>>>> 56c05cea
name = "loguru"
version = "0.7.3"
source = { registry = "https://pypi.org/simple" }
dependencies = [
    { name = "colorama", marker = "sys_platform == 'win32'" },
    { name = "win32-setctime", marker = "sys_platform == 'win32'" },
]
sdist = { url = "https://files.pythonhosted.org/packages/3a/05/a1dae3dffd1116099471c643b8924f5aa6524411dc6c63fdae648c4f1aca/loguru-0.7.3.tar.gz", hash = "sha256:19480589e77d47b8d85b2c827ad95d49bf31b0dcde16593892eb51dd18706eb6", size = 63559, upload-time = "2024-12-06T11:20:56.608Z" }
wheels = [
    { url = "https://files.pythonhosted.org/packages/0c/29/0348de65b8cc732daa3e33e67806420b2ae89bdce2b04af740289c5c6c8c/loguru-0.7.3-py3-none-any.whl", hash = "sha256:31a33c10c8e1e10422bfd431aeb5d351c7cf7fa671e3c4df004162264b28220c", size = 61595, upload-time = "2024-12-06T11:20:54.538Z" },
]

[[package]]
name = "networkx"
version = "3.5"
source = { registry = "https://pypi.org/simple" }
sdist = { url = "https://files.pythonhosted.org/packages/6c/4f/ccdb8ad3a38e583f214547fd2f7ff1fc160c43a75af88e6aec213404b96a/networkx-3.5.tar.gz", hash = "sha256:d4c6f9cf81f52d69230866796b82afbccdec3db7ae4fbd1b65ea750feed50037", size = 2471065, upload-time = "2025-05-29T11:35:07.804Z" }
wheels = [
    { url = "https://files.pythonhosted.org/packages/eb/8d/776adee7bbf76365fdd7f2552710282c79a4ead5d2a46408c9043a2b70ba/networkx-3.5-py3-none-any.whl", hash = "sha256:0030d386a9a06dee3565298b4a734b68589749a544acbb6c412dc9e2489ec6ec", size = 2034406, upload-time = "2025-05-29T11:35:04.961Z" },
]

[[package]]
name = "nodeenv"
version = "1.9.1"
source = { registry = "https://pypi.org/simple" }
sdist = { url = "https://files.pythonhosted.org/packages/43/16/fc88b08840de0e0a72a2f9d8c6bae36be573e475a6326ae854bcc549fc45/nodeenv-1.9.1.tar.gz", hash = "sha256:6ec12890a2dab7946721edbfbcd91f3319c6ccc9aec47be7c7e6b7011ee6645f", size = 47437, upload-time = "2024-06-04T18:44:11.171Z" }
wheels = [
    { url = "https://files.pythonhosted.org/packages/d2/1d/1b658dbd2b9fa9c4c9f32accbfc0205d532c8c6194dc0f2a4c0428e7128a/nodeenv-1.9.1-py2.py3-none-any.whl", hash = "sha256:ba11c9782d29c27c70ffbdda2d7415098754709be8a7056d79a737cd901155c9", size = 22314, upload-time = "2024-06-04T18:44:08.352Z" },
]

[[package]]
name = "numpy"
version = "2.3.4"
source = { registry = "https://pypi.org/simple" }
sdist = { url = "https://files.pythonhosted.org/packages/b5/f4/098d2270d52b41f1bd7db9fc288aaa0400cb48c2a3e2af6fa365d9720947/numpy-2.3.4.tar.gz", hash = "sha256:a7d018bfedb375a8d979ac758b120ba846a7fe764911a64465fd87b8729f4a6a", size = 20582187, upload-time = "2025-10-15T16:18:11.77Z" }
wheels = [
    { url = "https://files.pythonhosted.org/packages/60/e7/0e07379944aa8afb49a556a2b54587b828eb41dc9adc56fb7615b678ca53/numpy-2.3.4-cp311-cp311-macosx_10_9_x86_64.whl", hash = "sha256:e78aecd2800b32e8347ce49316d3eaf04aed849cd5b38e0af39f829a4e59f5eb", size = 21259519, upload-time = "2025-10-15T16:15:19.012Z" },
    { url = "https://files.pythonhosted.org/packages/d0/cb/5a69293561e8819b09e34ed9e873b9a82b5f2ade23dce4c51dc507f6cfe1/numpy-2.3.4-cp311-cp311-macosx_11_0_arm64.whl", hash = "sha256:7fd09cc5d65bda1e79432859c40978010622112e9194e581e3415a3eccc7f43f", size = 14452796, upload-time = "2025-10-15T16:15:23.094Z" },
    { url = "https://files.pythonhosted.org/packages/e4/04/ff11611200acd602a1e5129e36cfd25bf01ad8e5cf927baf2e90236eb02e/numpy-2.3.4-cp311-cp311-macosx_14_0_arm64.whl", hash = "sha256:1b219560ae2c1de48ead517d085bc2d05b9433f8e49d0955c82e8cd37bd7bf36", size = 5381639, upload-time = "2025-10-15T16:15:25.572Z" },
    { url = "https://files.pythonhosted.org/packages/ea/77/e95c757a6fe7a48d28a009267408e8aa382630cc1ad1db7451b3bc21dbb4/numpy-2.3.4-cp311-cp311-macosx_14_0_x86_64.whl", hash = "sha256:bafa7d87d4c99752d07815ed7a2c0964f8ab311eb8168f41b910bd01d15b6032", size = 6914296, upload-time = "2025-10-15T16:15:27.079Z" },
    { url = "https://files.pythonhosted.org/packages/a3/d2/137c7b6841c942124eae921279e5c41b1c34bab0e6fc60c7348e69afd165/numpy-2.3.4-cp311-cp311-manylinux_2_27_aarch64.manylinux_2_28_aarch64.whl", hash = "sha256:36dc13af226aeab72b7abad501d370d606326a0029b9f435eacb3b8c94b8a8b7", size = 14591904, upload-time = "2025-10-15T16:15:29.044Z" },
    { url = "https://files.pythonhosted.org/packages/bb/32/67e3b0f07b0aba57a078c4ab777a9e8e6bc62f24fb53a2337f75f9691699/numpy-2.3.4-cp311-cp311-manylinux_2_27_x86_64.manylinux_2_28_x86_64.whl", hash = "sha256:a7b2f9a18b5ff9824a6af80de4f37f4ec3c2aab05ef08f51c77a093f5b89adda", size = 16939602, upload-time = "2025-10-15T16:15:31.106Z" },
    { url = "https://files.pythonhosted.org/packages/95/22/9639c30e32c93c4cee3ccdb4b09c2d0fbff4dcd06d36b357da06146530fb/numpy-2.3.4-cp311-cp311-musllinux_1_2_aarch64.whl", hash = "sha256:9984bd645a8db6ca15d850ff996856d8762c51a2239225288f08f9050ca240a0", size = 16372661, upload-time = "2025-10-15T16:15:33.546Z" },
    { url = "https://files.pythonhosted.org/packages/12/e9/a685079529be2b0156ae0c11b13d6be647743095bb51d46589e95be88086/numpy-2.3.4-cp311-cp311-musllinux_1_2_x86_64.whl", hash = "sha256:64c5825affc76942973a70acf438a8ab618dbd692b84cd5ec40a0a0509edc09a", size = 18884682, upload-time = "2025-10-15T16:15:36.105Z" },
    { url = "https://files.pythonhosted.org/packages/cf/85/f6f00d019b0cc741e64b4e00ce865a57b6bed945d1bbeb1ccadbc647959b/numpy-2.3.4-cp311-cp311-win32.whl", hash = "sha256:ed759bf7a70342f7817d88376eb7142fab9fef8320d6019ef87fae05a99874e1", size = 6570076, upload-time = "2025-10-15T16:15:38.225Z" },
    { url = "https://files.pythonhosted.org/packages/7d/10/f8850982021cb90e2ec31990291f9e830ce7d94eef432b15066e7cbe0bec/numpy-2.3.4-cp311-cp311-win_amd64.whl", hash = "sha256:faba246fb30ea2a526c2e9645f61612341de1a83fb1e0c5edf4ddda5a9c10996", size = 13089358, upload-time = "2025-10-15T16:15:40.404Z" },
    { url = "https://files.pythonhosted.org/packages/d1/ad/afdd8351385edf0b3445f9e24210a9c3971ef4de8fd85155462fc4321d79/numpy-2.3.4-cp311-cp311-win_arm64.whl", hash = "sha256:4c01835e718bcebe80394fd0ac66c07cbb90147ebbdad3dcecd3f25de2ae7e2c", size = 10462292, upload-time = "2025-10-15T16:15:42.896Z" },
    { url = "https://files.pythonhosted.org/packages/96/7a/02420400b736f84317e759291b8edaeee9dc921f72b045475a9cbdb26b17/numpy-2.3.4-cp312-cp312-macosx_10_13_x86_64.whl", hash = "sha256:ef1b5a3e808bc40827b5fa2c8196151a4c5abe110e1726949d7abddfe5c7ae11", size = 20957727, upload-time = "2025-10-15T16:15:44.9Z" },
    { url = "https://files.pythonhosted.org/packages/18/90/a014805d627aa5750f6f0e878172afb6454552da929144b3c07fcae1bb13/numpy-2.3.4-cp312-cp312-macosx_11_0_arm64.whl", hash = "sha256:c2f91f496a87235c6aaf6d3f3d89b17dba64996abadccb289f48456cff931ca9", size = 14187262, upload-time = "2025-10-15T16:15:47.761Z" },
    { url = "https://files.pythonhosted.org/packages/c7/e4/0a94b09abe89e500dc748e7515f21a13e30c5c3fe3396e6d4ac108c25fca/numpy-2.3.4-cp312-cp312-macosx_14_0_arm64.whl", hash = "sha256:f77e5b3d3da652b474cc80a14084927a5e86a5eccf54ca8ca5cbd697bf7f2667", size = 5115992, upload-time = "2025-10-15T16:15:50.144Z" },
    { url = "https://files.pythonhosted.org/packages/88/dd/db77c75b055c6157cbd4f9c92c4458daef0dd9cbe6d8d2fe7f803cb64c37/numpy-2.3.4-cp312-cp312-macosx_14_0_x86_64.whl", hash = "sha256:8ab1c5f5ee40d6e01cbe96de5863e39b215a4d24e7d007cad56c7184fdf4aeef", size = 6648672, upload-time = "2025-10-15T16:15:52.442Z" },
    { url = "https://files.pythonhosted.org/packages/e1/e6/e31b0d713719610e406c0ea3ae0d90760465b086da8783e2fd835ad59027/numpy-2.3.4-cp312-cp312-manylinux_2_27_aarch64.manylinux_2_28_aarch64.whl", hash = "sha256:77b84453f3adcb994ddbd0d1c5d11db2d6bda1a2b7fd5ac5bd4649d6f5dc682e", size = 14284156, upload-time = "2025-10-15T16:15:54.351Z" },
    { url = "https://files.pythonhosted.org/packages/f9/58/30a85127bfee6f108282107caf8e06a1f0cc997cb6b52cdee699276fcce4/numpy-2.3.4-cp312-cp312-manylinux_2_27_x86_64.manylinux_2_28_x86_64.whl", hash = "sha256:4121c5beb58a7f9e6dfdee612cb24f4df5cd4db6e8261d7f4d7450a997a65d6a", size = 16641271, upload-time = "2025-10-15T16:15:56.67Z" },
    { url = "https://files.pythonhosted.org/packages/06/f2/2e06a0f2adf23e3ae29283ad96959267938d0efd20a2e25353b70065bfec/numpy-2.3.4-cp312-cp312-musllinux_1_2_aarch64.whl", hash = "sha256:65611ecbb00ac9846efe04db15cbe6186f562f6bb7e5e05f077e53a599225d16", size = 16059531, upload-time = "2025-10-15T16:15:59.412Z" },
    { url = "https://files.pythonhosted.org/packages/b0/e7/b106253c7c0d5dc352b9c8fab91afd76a93950998167fa3e5afe4ef3a18f/numpy-2.3.4-cp312-cp312-musllinux_1_2_x86_64.whl", hash = "sha256:dabc42f9c6577bcc13001b8810d300fe814b4cfbe8a92c873f269484594f9786", size = 18578983, upload-time = "2025-10-15T16:16:01.804Z" },
    { url = "https://files.pythonhosted.org/packages/73/e3/04ecc41e71462276ee867ccbef26a4448638eadecf1bc56772c9ed6d0255/numpy-2.3.4-cp312-cp312-win32.whl", hash = "sha256:a49d797192a8d950ca59ee2d0337a4d804f713bb5c3c50e8db26d49666e351dc", size = 6291380, upload-time = "2025-10-15T16:16:03.938Z" },
    { url = "https://files.pythonhosted.org/packages/3d/a8/566578b10d8d0e9955b1b6cd5db4e9d4592dd0026a941ff7994cedda030a/numpy-2.3.4-cp312-cp312-win_amd64.whl", hash = "sha256:985f1e46358f06c2a09921e8921e2c98168ed4ae12ccd6e5e87a4f1857923f32", size = 12787999, upload-time = "2025-10-15T16:16:05.801Z" },
    { url = "https://files.pythonhosted.org/packages/58/22/9c903a957d0a8071b607f5b1bff0761d6e608b9a965945411f867d515db1/numpy-2.3.4-cp312-cp312-win_arm64.whl", hash = "sha256:4635239814149e06e2cb9db3dd584b2fa64316c96f10656983b8026a82e6e4db", size = 10197412, upload-time = "2025-10-15T16:16:07.854Z" },
    { url = "https://files.pythonhosted.org/packages/57/7e/b72610cc91edf138bc588df5150957a4937221ca6058b825b4725c27be62/numpy-2.3.4-cp313-cp313-macosx_10_13_x86_64.whl", hash = "sha256:c090d4860032b857d94144d1a9976b8e36709e40386db289aaf6672de2a81966", size = 20950335, upload-time = "2025-10-15T16:16:10.304Z" },
    { url = "https://files.pythonhosted.org/packages/3e/46/bdd3370dcea2f95ef14af79dbf81e6927102ddf1cc54adc0024d61252fd9/numpy-2.3.4-cp313-cp313-macosx_11_0_arm64.whl", hash = "sha256:a13fc473b6db0be619e45f11f9e81260f7302f8d180c49a22b6e6120022596b3", size = 14179878, upload-time = "2025-10-15T16:16:12.595Z" },
    { url = "https://files.pythonhosted.org/packages/ac/01/5a67cb785bda60f45415d09c2bc245433f1c68dd82eef9c9002c508b5a65/numpy-2.3.4-cp313-cp313-macosx_14_0_arm64.whl", hash = "sha256:3634093d0b428e6c32c3a69b78e554f0cd20ee420dcad5a9f3b2a63762ce4197", size = 5108673, upload-time = "2025-10-15T16:16:14.877Z" },
    { url = "https://files.pythonhosted.org/packages/c2/cd/8428e23a9fcebd33988f4cb61208fda832800ca03781f471f3727a820704/numpy-2.3.4-cp313-cp313-macosx_14_0_x86_64.whl", hash = "sha256:043885b4f7e6e232d7df4f51ffdef8c36320ee9d5f227b380ea636722c7ed12e", size = 6641438, upload-time = "2025-10-15T16:16:16.805Z" },
    { url = "https://files.pythonhosted.org/packages/3e/d1/913fe563820f3c6b079f992458f7331278dcd7ba8427e8e745af37ddb44f/numpy-2.3.4-cp313-cp313-manylinux_2_27_aarch64.manylinux_2_28_aarch64.whl", hash = "sha256:4ee6a571d1e4f0ea6d5f22d6e5fbd6ed1dc2b18542848e1e7301bd190500c9d7", size = 14281290, upload-time = "2025-10-15T16:16:18.764Z" },
    { url = "https://files.pythonhosted.org/packages/9e/7e/7d306ff7cb143e6d975cfa7eb98a93e73495c4deabb7d1b5ecf09ea0fd69/numpy-2.3.4-cp313-cp313-manylinux_2_27_x86_64.manylinux_2_28_x86_64.whl", hash = "sha256:fc8a63918b04b8571789688b2780ab2b4a33ab44bfe8ccea36d3eba51228c953", size = 16636543, upload-time = "2025-10-15T16:16:21.072Z" },
    { url = "https://files.pythonhosted.org/packages/47/6a/8cfc486237e56ccfb0db234945552a557ca266f022d281a2f577b98e955c/numpy-2.3.4-cp313-cp313-musllinux_1_2_aarch64.whl", hash = "sha256:40cc556d5abbc54aabe2b1ae287042d7bdb80c08edede19f0c0afb36ae586f37", size = 16056117, upload-time = "2025-10-15T16:16:23.369Z" },
    { url = "https://files.pythonhosted.org/packages/b1/0e/42cb5e69ea901e06ce24bfcc4b5664a56f950a70efdcf221f30d9615f3f3/numpy-2.3.4-cp313-cp313-musllinux_1_2_x86_64.whl", hash = "sha256:ecb63014bb7f4ce653f8be7f1df8cbc6093a5a2811211770f6606cc92b5a78fd", size = 18577788, upload-time = "2025-10-15T16:16:27.496Z" },
    { url = "https://files.pythonhosted.org/packages/86/92/41c3d5157d3177559ef0a35da50f0cda7fa071f4ba2306dd36818591a5bc/numpy-2.3.4-cp313-cp313-win32.whl", hash = "sha256:e8370eb6925bb8c1c4264fec52b0384b44f675f191df91cbe0140ec9f0955646", size = 6282620, upload-time = "2025-10-15T16:16:29.811Z" },
    { url = "https://files.pythonhosted.org/packages/09/97/fd421e8bc50766665ad35536c2bb4ef916533ba1fdd053a62d96cc7c8b95/numpy-2.3.4-cp313-cp313-win_amd64.whl", hash = "sha256:56209416e81a7893036eea03abcb91c130643eb14233b2515c90dcac963fe99d", size = 12784672, upload-time = "2025-10-15T16:16:31.589Z" },
    { url = "https://files.pythonhosted.org/packages/ad/df/5474fb2f74970ca8eb978093969b125a84cc3d30e47f82191f981f13a8a0/numpy-2.3.4-cp313-cp313-win_arm64.whl", hash = "sha256:a700a4031bc0fd6936e78a752eefb79092cecad2599ea9c8039c548bc097f9bc", size = 10196702, upload-time = "2025-10-15T16:16:33.902Z" },
    { url = "https://files.pythonhosted.org/packages/11/83/66ac031464ec1767ea3ed48ce40f615eb441072945e98693bec0bcd056cc/numpy-2.3.4-cp313-cp313t-macosx_10_13_x86_64.whl", hash = "sha256:86966db35c4040fdca64f0816a1c1dd8dbd027d90fca5a57e00e1ca4cd41b879", size = 21049003, upload-time = "2025-10-15T16:16:36.101Z" },
    { url = "https://files.pythonhosted.org/packages/5f/99/5b14e0e686e61371659a1d5bebd04596b1d72227ce36eed121bb0aeab798/numpy-2.3.4-cp313-cp313t-macosx_11_0_arm64.whl", hash = "sha256:838f045478638b26c375ee96ea89464d38428c69170360b23a1a50fa4baa3562", size = 14302980, upload-time = "2025-10-15T16:16:39.124Z" },
    { url = "https://files.pythonhosted.org/packages/2c/44/e9486649cd087d9fc6920e3fc3ac2aba10838d10804b1e179fb7cbc4e634/numpy-2.3.4-cp313-cp313t-macosx_14_0_arm64.whl", hash = "sha256:d7315ed1dab0286adca467377c8381cd748f3dc92235f22a7dfc42745644a96a", size = 5231472, upload-time = "2025-10-15T16:16:41.168Z" },
    { url = "https://files.pythonhosted.org/packages/3e/51/902b24fa8887e5fe2063fd61b1895a476d0bbf46811ab0c7fdf4bd127345/numpy-2.3.4-cp313-cp313t-macosx_14_0_x86_64.whl", hash = "sha256:84f01a4d18b2cc4ade1814a08e5f3c907b079c847051d720fad15ce37aa930b6", size = 6739342, upload-time = "2025-10-15T16:16:43.777Z" },
    { url = "https://files.pythonhosted.org/packages/34/f1/4de9586d05b1962acdcdb1dc4af6646361a643f8c864cef7c852bf509740/numpy-2.3.4-cp313-cp313t-manylinux_2_27_aarch64.manylinux_2_28_aarch64.whl", hash = "sha256:817e719a868f0dacde4abdfc5c1910b301877970195db9ab6a5e2c4bd5b121f7", size = 14354338, upload-time = "2025-10-15T16:16:46.081Z" },
    { url = "https://files.pythonhosted.org/packages/1f/06/1c16103b425de7969d5a76bdf5ada0804b476fed05d5f9e17b777f1cbefd/numpy-2.3.4-cp313-cp313t-manylinux_2_27_x86_64.manylinux_2_28_x86_64.whl", hash = "sha256:85e071da78d92a214212cacea81c6da557cab307f2c34b5f85b628e94803f9c0", size = 16702392, upload-time = "2025-10-15T16:16:48.455Z" },
    { url = "https://files.pythonhosted.org/packages/34/b2/65f4dc1b89b5322093572b6e55161bb42e3e0487067af73627f795cc9d47/numpy-2.3.4-cp313-cp313t-musllinux_1_2_aarch64.whl", hash = "sha256:2ec646892819370cf3558f518797f16597b4e4669894a2ba712caccc9da53f1f", size = 16134998, upload-time = "2025-10-15T16:16:51.114Z" },
    { url = "https://files.pythonhosted.org/packages/d4/11/94ec578896cdb973aaf56425d6c7f2aff4186a5c00fac15ff2ec46998b46/numpy-2.3.4-cp313-cp313t-musllinux_1_2_x86_64.whl", hash = "sha256:035796aaaddfe2f9664b9a9372f089cfc88bd795a67bd1bfe15e6e770934cf64", size = 18651574, upload-time = "2025-10-15T16:16:53.429Z" },
    { url = "https://files.pythonhosted.org/packages/62/b7/7efa763ab33dbccf56dade36938a77345ce8e8192d6b39e470ca25ff3cd0/numpy-2.3.4-cp313-cp313t-win32.whl", hash = "sha256:fea80f4f4cf83b54c3a051f2f727870ee51e22f0248d3114b8e755d160b38cfb", size = 6413135, upload-time = "2025-10-15T16:16:55.992Z" },
    { url = "https://files.pythonhosted.org/packages/43/70/aba4c38e8400abcc2f345e13d972fb36c26409b3e644366db7649015f291/numpy-2.3.4-cp313-cp313t-win_amd64.whl", hash = "sha256:15eea9f306b98e0be91eb344a94c0e630689ef302e10c2ce5f7e11905c704f9c", size = 12928582, upload-time = "2025-10-15T16:16:57.943Z" },
    { url = "https://files.pythonhosted.org/packages/67/63/871fad5f0073fc00fbbdd7232962ea1ac40eeaae2bba66c76214f7954236/numpy-2.3.4-cp313-cp313t-win_arm64.whl", hash = "sha256:b6c231c9c2fadbae4011ca5e7e83e12dc4a5072f1a1d85a0a7b3ed754d145a40", size = 10266691, upload-time = "2025-10-15T16:17:00.048Z" },
    { url = "https://files.pythonhosted.org/packages/b1/b6/64898f51a86ec88ca1257a59c1d7fd077b60082a119affefcdf1dd0df8ca/numpy-2.3.4-pp311-pypy311_pp73-macosx_10_15_x86_64.whl", hash = "sha256:6e274603039f924c0fe5cb73438fa9246699c78a6df1bd3decef9ae592ae1c05", size = 21131552, upload-time = "2025-10-15T16:17:55.845Z" },
    { url = "https://files.pythonhosted.org/packages/ce/4c/f135dc6ebe2b6a3c77f4e4838fa63d350f85c99462012306ada1bd4bc460/numpy-2.3.4-pp311-pypy311_pp73-macosx_11_0_arm64.whl", hash = "sha256:d149aee5c72176d9ddbc6803aef9c0f6d2ceeea7626574fc68518da5476fa346", size = 14377796, upload-time = "2025-10-15T16:17:58.308Z" },
    { url = "https://files.pythonhosted.org/packages/d0/a4/f33f9c23fcc13dd8412fc8614559b5b797e0aba9d8e01dfa8bae10c84004/numpy-2.3.4-pp311-pypy311_pp73-macosx_14_0_arm64.whl", hash = "sha256:6d34ed9db9e6395bb6cd33286035f73a59b058169733a9db9f85e650b88df37e", size = 5306904, upload-time = "2025-10-15T16:18:00.596Z" },
    { url = "https://files.pythonhosted.org/packages/28/af/c44097f25f834360f9fb960fa082863e0bad14a42f36527b2a121abdec56/numpy-2.3.4-pp311-pypy311_pp73-macosx_14_0_x86_64.whl", hash = "sha256:fdebe771ca06bb8d6abce84e51dca9f7921fe6ad34a0c914541b063e9a68928b", size = 6819682, upload-time = "2025-10-15T16:18:02.32Z" },
    { url = "https://files.pythonhosted.org/packages/c5/8c/cd283b54c3c2b77e188f63e23039844f56b23bba1712318288c13fe86baf/numpy-2.3.4-pp311-pypy311_pp73-manylinux_2_27_aarch64.manylinux_2_28_aarch64.whl", hash = "sha256:957e92defe6c08211eb77902253b14fe5b480ebc5112bc741fd5e9cd0608f847", size = 14422300, upload-time = "2025-10-15T16:18:04.271Z" },
    { url = "https://files.pythonhosted.org/packages/b0/f0/8404db5098d92446b3e3695cf41c6f0ecb703d701cb0b7566ee2177f2eee/numpy-2.3.4-pp311-pypy311_pp73-manylinux_2_27_x86_64.manylinux_2_28_x86_64.whl", hash = "sha256:13b9062e4f5c7ee5c7e5be96f29ba71bc5a37fed3d1d77c37390ae00724d296d", size = 16760806, upload-time = "2025-10-15T16:18:06.668Z" },
    { url = "https://files.pythonhosted.org/packages/95/8e/2844c3959ce9a63acc7c8e50881133d86666f0420bcde695e115ced0920f/numpy-2.3.4-pp311-pypy311_pp73-win_amd64.whl", hash = "sha256:81b3a59793523e552c4a96109dde028aa4448ae06ccac5a76ff6532a85558a7f", size = 12973130, upload-time = "2025-10-15T16:18:09.397Z" },
]

[[package]]
name = "obonet"
version = "1.1.1"
source = { registry = "https://pypi.org/simple" }
dependencies = [
    { name = "networkx" },
]
sdist = { url = "https://files.pythonhosted.org/packages/a9/2a/d2129fbb8f8015df90f9755bd8cd3cf63ab53ca21a07b6371875716b31a3/obonet-1.1.1.tar.gz", hash = "sha256:0dbc742f078d5a9bb89c7ae8dc66535e944de08dd4ead24854d340d882cfa275", size = 25656, upload-time = "2025-03-26T01:51:08.746Z" }
wheels = [
    { url = "https://files.pythonhosted.org/packages/a3/86/ae23b7033126c05b7a75b06796b3627a8dc866df2de2f4a30b8796863675/obonet-1.1.1-py3-none-any.whl", hash = "sha256:0513a589e27fd29856a3e6d4660f53cbdecf601319aaae4635b59a9795e68bc7", size = 9248, upload-time = "2025-03-26T01:51:07.315Z" },
]

[[package]]
name = "openai"
version = "2.7.2"
source = { registry = "https://pypi.org/simple" }
dependencies = [
    { name = "anyio" },
    { name = "distro" },
    { name = "httpx" },
    { name = "jiter" },
    { name = "pydantic" },
    { name = "sniffio" },
    { name = "tqdm" },
    { name = "typing-extensions" },
]
sdist = { url = "https://files.pythonhosted.org/packages/71/e3/cec27fa28ef36c4ccea71e9e8c20be9b8539618732989a82027575aab9d4/openai-2.7.2.tar.gz", hash = "sha256:082ef61163074d8efad0035dd08934cf5e3afd37254f70fc9165dd6a8c67dcbd", size = 595732, upload-time = "2025-11-10T16:42:31.108Z" }
wheels = [
    { url = "https://files.pythonhosted.org/packages/25/66/22cfe4b695b5fd042931b32c67d685e867bfd169ebf46036b95b57314c33/openai-2.7.2-py3-none-any.whl", hash = "sha256:116f522f4427f8a0a59b51655a356da85ce092f3ed6abeca65f03c8be6e073d9", size = 1008375, upload-time = "2025-11-10T16:42:28.574Z" },
]

[[package]]
name = "openpyxl"
version = "3.1.5"
source = { registry = "https://pypi.org/simple" }
dependencies = [
    { name = "et-xmlfile" },
]
sdist = { url = "https://files.pythonhosted.org/packages/3d/f9/88d94a75de065ea32619465d2f77b29a0469500e99012523b91cc4141cd1/openpyxl-3.1.5.tar.gz", hash = "sha256:cf0e3cf56142039133628b5acffe8ef0c12bc902d2aadd3e0fe5878dc08d1050", size = 186464, upload-time = "2024-06-28T14:03:44.161Z" }
wheels = [
    { url = "https://files.pythonhosted.org/packages/c0/da/977ded879c29cbd04de313843e76868e6e13408a94ed6b987245dc7c8506/openpyxl-3.1.5-py2.py3-none-any.whl", hash = "sha256:5282c12b107bffeef825f4617dc029afaf41d0ea60823bbb665ef3079dc79de2", size = 250910, upload-time = "2024-06-28T14:03:41.161Z" },
]

[[package]]
name = "opentargets-otter"
version = "25.0.16"
source = { registry = "https://pypi.org/simple" }
dependencies = [
    { name = "filelock" },
    { name = "google-cloud-storage" },
    { name = "loguru" },
    { name = "pydantic" },
    { name = "pyyaml" },
    { name = "requests" },
    { name = "urllib3" },
]
sdist = { url = "https://files.pythonhosted.org/packages/12/54/2b0848e0a8c49edb4e3dcedacb5a0fddd7ec786e1439a1c89ff859d0f148/opentargets_otter-25.0.16.tar.gz", hash = "sha256:e1b13149fa106633b7d21b0432f42b31a00dfcdb2d9ca9d0769bb3227cd55f54", size = 107832, upload-time = "2025-11-07T15:47:43.662Z" }
wheels = [
    { url = "https://files.pythonhosted.org/packages/1b/7f/7aa7a818cf2966e70caeee79532ca01cf2a4745ad309e54cbff1c22898c8/opentargets_otter-25.0.16-py3-none-any.whl", hash = "sha256:fe2e44c4b74524bfc862deecbc0d458d34a9d77fa0fec3185ec058ee6818aa24", size = 51926, upload-time = "2025-11-07T15:47:42.273Z" },
]

[[package]]
name = "packaging"
version = "25.0"
source = { registry = "https://pypi.org/simple" }
sdist = { url = "https://files.pythonhosted.org/packages/a1/d4/1fc4078c65507b51b96ca8f8c3ba19e6a61c8253c72794544580a7b6c24d/packaging-25.0.tar.gz", hash = "sha256:d443872c98d677bf60f6a1f2f8c1cb748e8fe762d2bf9d3148b5599295b0fc4f", size = 165727, upload-time = "2025-04-19T11:48:59.673Z" }
wheels = [
    { url = "https://files.pythonhosted.org/packages/20/12/38679034af332785aac8774540895e234f4d07f7545804097de4b666afd8/packaging-25.0-py3-none-any.whl", hash = "sha256:29572ef2b1f17581046b3a2227d5c611fb25ec70ca1ba8554b24b0e69331a484", size = 66469, upload-time = "2025-04-19T11:48:57.875Z" },
]

[[package]]
name = "pandas"
version = "2.3.3"
source = { registry = "https://pypi.org/simple" }
dependencies = [
    { name = "numpy" },
    { name = "python-dateutil" },
    { name = "pytz" },
    { name = "tzdata" },
]
sdist = { url = "https://files.pythonhosted.org/packages/33/01/d40b85317f86cf08d853a4f495195c73815fdf205eef3993821720274518/pandas-2.3.3.tar.gz", hash = "sha256:e05e1af93b977f7eafa636d043f9f94c7ee3ac81af99c13508215942e64c993b", size = 4495223, upload-time = "2025-09-29T23:34:51.853Z" }
wheels = [
    { url = "https://files.pythonhosted.org/packages/c1/fa/7ac648108144a095b4fb6aa3de1954689f7af60a14cf25583f4960ecb878/pandas-2.3.3-cp311-cp311-macosx_10_9_x86_64.whl", hash = "sha256:602b8615ebcc4a0c1751e71840428ddebeb142ec02c786e8ad6b1ce3c8dec523", size = 11578790, upload-time = "2025-09-29T23:18:30.065Z" },
    { url = "https://files.pythonhosted.org/packages/9b/35/74442388c6cf008882d4d4bdfc4109be87e9b8b7ccd097ad1e7f006e2e95/pandas-2.3.3-cp311-cp311-macosx_11_0_arm64.whl", hash = "sha256:8fe25fc7b623b0ef6b5009149627e34d2a4657e880948ec3c840e9402e5c1b45", size = 10833831, upload-time = "2025-09-29T23:38:56.071Z" },
    { url = "https://files.pythonhosted.org/packages/fe/e4/de154cbfeee13383ad58d23017da99390b91d73f8c11856f2095e813201b/pandas-2.3.3-cp311-cp311-manylinux_2_24_aarch64.manylinux_2_28_aarch64.whl", hash = "sha256:b468d3dad6ff947df92dcb32ede5b7bd41a9b3cceef0a30ed925f6d01fb8fa66", size = 12199267, upload-time = "2025-09-29T23:18:41.627Z" },
    { url = "https://files.pythonhosted.org/packages/bf/c9/63f8d545568d9ab91476b1818b4741f521646cbdd151c6efebf40d6de6f7/pandas-2.3.3-cp311-cp311-manylinux_2_24_x86_64.manylinux_2_28_x86_64.whl", hash = "sha256:b98560e98cb334799c0b07ca7967ac361a47326e9b4e5a7dfb5ab2b1c9d35a1b", size = 12789281, upload-time = "2025-09-29T23:18:56.834Z" },
    { url = "https://files.pythonhosted.org/packages/f2/00/a5ac8c7a0e67fd1a6059e40aa08fa1c52cc00709077d2300e210c3ce0322/pandas-2.3.3-cp311-cp311-musllinux_1_2_aarch64.whl", hash = "sha256:1d37b5848ba49824e5c30bedb9c830ab9b7751fd049bc7914533e01c65f79791", size = 13240453, upload-time = "2025-09-29T23:19:09.247Z" },
    { url = "https://files.pythonhosted.org/packages/27/4d/5c23a5bc7bd209231618dd9e606ce076272c9bc4f12023a70e03a86b4067/pandas-2.3.3-cp311-cp311-musllinux_1_2_x86_64.whl", hash = "sha256:db4301b2d1f926ae677a751eb2bd0e8c5f5319c9cb3f88b0becbbb0b07b34151", size = 13890361, upload-time = "2025-09-29T23:19:25.342Z" },
    { url = "https://files.pythonhosted.org/packages/8e/59/712db1d7040520de7a4965df15b774348980e6df45c129b8c64d0dbe74ef/pandas-2.3.3-cp311-cp311-win_amd64.whl", hash = "sha256:f086f6fe114e19d92014a1966f43a3e62285109afe874f067f5abbdcbb10e59c", size = 11348702, upload-time = "2025-09-29T23:19:38.296Z" },
    { url = "https://files.pythonhosted.org/packages/9c/fb/231d89e8637c808b997d172b18e9d4a4bc7bf31296196c260526055d1ea0/pandas-2.3.3-cp312-cp312-macosx_10_13_x86_64.whl", hash = "sha256:6d21f6d74eb1725c2efaa71a2bfc661a0689579b58e9c0ca58a739ff0b002b53", size = 11597846, upload-time = "2025-09-29T23:19:48.856Z" },
    { url = "https://files.pythonhosted.org/packages/5c/bd/bf8064d9cfa214294356c2d6702b716d3cf3bb24be59287a6a21e24cae6b/pandas-2.3.3-cp312-cp312-macosx_11_0_arm64.whl", hash = "sha256:3fd2f887589c7aa868e02632612ba39acb0b8948faf5cc58f0850e165bd46f35", size = 10729618, upload-time = "2025-09-29T23:39:08.659Z" },
    { url = "https://files.pythonhosted.org/packages/57/56/cf2dbe1a3f5271370669475ead12ce77c61726ffd19a35546e31aa8edf4e/pandas-2.3.3-cp312-cp312-manylinux_2_24_aarch64.manylinux_2_28_aarch64.whl", hash = "sha256:ecaf1e12bdc03c86ad4a7ea848d66c685cb6851d807a26aa245ca3d2017a1908", size = 11737212, upload-time = "2025-09-29T23:19:59.765Z" },
    { url = "https://files.pythonhosted.org/packages/e5/63/cd7d615331b328e287d8233ba9fdf191a9c2d11b6af0c7a59cfcec23de68/pandas-2.3.3-cp312-cp312-manylinux_2_24_x86_64.manylinux_2_28_x86_64.whl", hash = "sha256:b3d11d2fda7eb164ef27ffc14b4fcab16a80e1ce67e9f57e19ec0afaf715ba89", size = 12362693, upload-time = "2025-09-29T23:20:14.098Z" },
    { url = "https://files.pythonhosted.org/packages/a6/de/8b1895b107277d52f2b42d3a6806e69cfef0d5cf1d0ba343470b9d8e0a04/pandas-2.3.3-cp312-cp312-musllinux_1_2_aarch64.whl", hash = "sha256:a68e15f780eddf2b07d242e17a04aa187a7ee12b40b930bfdd78070556550e98", size = 12771002, upload-time = "2025-09-29T23:20:26.76Z" },
    { url = "https://files.pythonhosted.org/packages/87/21/84072af3187a677c5893b170ba2c8fbe450a6ff911234916da889b698220/pandas-2.3.3-cp312-cp312-musllinux_1_2_x86_64.whl", hash = "sha256:371a4ab48e950033bcf52b6527eccb564f52dc826c02afd9a1bc0ab731bba084", size = 13450971, upload-time = "2025-09-29T23:20:41.344Z" },
    { url = "https://files.pythonhosted.org/packages/86/41/585a168330ff063014880a80d744219dbf1dd7a1c706e75ab3425a987384/pandas-2.3.3-cp312-cp312-win_amd64.whl", hash = "sha256:a16dcec078a01eeef8ee61bf64074b4e524a2a3f4b3be9326420cabe59c4778b", size = 10992722, upload-time = "2025-09-29T23:20:54.139Z" },
    { url = "https://files.pythonhosted.org/packages/cd/4b/18b035ee18f97c1040d94debd8f2e737000ad70ccc8f5513f4eefad75f4b/pandas-2.3.3-cp313-cp313-macosx_10_13_x86_64.whl", hash = "sha256:56851a737e3470de7fa88e6131f41281ed440d29a9268dcbf0002da5ac366713", size = 11544671, upload-time = "2025-09-29T23:21:05.024Z" },
    { url = "https://files.pythonhosted.org/packages/31/94/72fac03573102779920099bcac1c3b05975c2cb5f01eac609faf34bed1ca/pandas-2.3.3-cp313-cp313-macosx_11_0_arm64.whl", hash = "sha256:bdcd9d1167f4885211e401b3036c0c8d9e274eee67ea8d0758a256d60704cfe8", size = 10680807, upload-time = "2025-09-29T23:21:15.979Z" },
    { url = "https://files.pythonhosted.org/packages/16/87/9472cf4a487d848476865321de18cc8c920b8cab98453ab79dbbc98db63a/pandas-2.3.3-cp313-cp313-manylinux_2_24_aarch64.manylinux_2_28_aarch64.whl", hash = "sha256:e32e7cc9af0f1cc15548288a51a3b681cc2a219faa838e995f7dc53dbab1062d", size = 11709872, upload-time = "2025-09-29T23:21:27.165Z" },
    { url = "https://files.pythonhosted.org/packages/15/07/284f757f63f8a8d69ed4472bfd85122bd086e637bf4ed09de572d575a693/pandas-2.3.3-cp313-cp313-manylinux_2_24_x86_64.manylinux_2_28_x86_64.whl", hash = "sha256:318d77e0e42a628c04dc56bcef4b40de67918f7041c2b061af1da41dcff670ac", size = 12306371, upload-time = "2025-09-29T23:21:40.532Z" },
    { url = "https://files.pythonhosted.org/packages/33/81/a3afc88fca4aa925804a27d2676d22dcd2031c2ebe08aabd0ae55b9ff282/pandas-2.3.3-cp313-cp313-musllinux_1_2_aarch64.whl", hash = "sha256:4e0a175408804d566144e170d0476b15d78458795bb18f1304fb94160cabf40c", size = 12765333, upload-time = "2025-09-29T23:21:55.77Z" },
    { url = "https://files.pythonhosted.org/packages/8d/0f/b4d4ae743a83742f1153464cf1a8ecfafc3ac59722a0b5c8602310cb7158/pandas-2.3.3-cp313-cp313-musllinux_1_2_x86_64.whl", hash = "sha256:93c2d9ab0fc11822b5eece72ec9587e172f63cff87c00b062f6e37448ced4493", size = 13418120, upload-time = "2025-09-29T23:22:10.109Z" },
    { url = "https://files.pythonhosted.org/packages/4f/c7/e54682c96a895d0c808453269e0b5928a07a127a15704fedb643e9b0a4c8/pandas-2.3.3-cp313-cp313-win_amd64.whl", hash = "sha256:f8bfc0e12dc78f777f323f55c58649591b2cd0c43534e8355c51d3fede5f4dee", size = 10993991, upload-time = "2025-09-29T23:25:04.889Z" },
    { url = "https://files.pythonhosted.org/packages/f9/ca/3f8d4f49740799189e1395812f3bf23b5e8fc7c190827d55a610da72ce55/pandas-2.3.3-cp313-cp313t-macosx_10_13_x86_64.whl", hash = "sha256:75ea25f9529fdec2d2e93a42c523962261e567d250b0013b16210e1d40d7c2e5", size = 12048227, upload-time = "2025-09-29T23:22:24.343Z" },
    { url = "https://files.pythonhosted.org/packages/0e/5a/f43efec3e8c0cc92c4663ccad372dbdff72b60bdb56b2749f04aa1d07d7e/pandas-2.3.3-cp313-cp313t-macosx_11_0_arm64.whl", hash = "sha256:74ecdf1d301e812db96a465a525952f4dde225fdb6d8e5a521d47e1f42041e21", size = 11411056, upload-time = "2025-09-29T23:22:37.762Z" },
    { url = "https://files.pythonhosted.org/packages/46/b1/85331edfc591208c9d1a63a06baa67b21d332e63b7a591a5ba42a10bb507/pandas-2.3.3-cp313-cp313t-manylinux_2_24_aarch64.manylinux_2_28_aarch64.whl", hash = "sha256:6435cb949cb34ec11cc9860246ccb2fdc9ecd742c12d3304989017d53f039a78", size = 11645189, upload-time = "2025-09-29T23:22:51.688Z" },
    { url = "https://files.pythonhosted.org/packages/44/23/78d645adc35d94d1ac4f2a3c4112ab6f5b8999f4898b8cdf01252f8df4a9/pandas-2.3.3-cp313-cp313t-manylinux_2_24_x86_64.manylinux_2_28_x86_64.whl", hash = "sha256:900f47d8f20860de523a1ac881c4c36d65efcb2eb850e6948140fa781736e110", size = 12121912, upload-time = "2025-09-29T23:23:05.042Z" },
    { url = "https://files.pythonhosted.org/packages/53/da/d10013df5e6aaef6b425aa0c32e1fc1f3e431e4bcabd420517dceadce354/pandas-2.3.3-cp313-cp313t-musllinux_1_2_aarch64.whl", hash = "sha256:a45c765238e2ed7d7c608fc5bc4a6f88b642f2f01e70c0c23d2224dd21829d86", size = 12712160, upload-time = "2025-09-29T23:23:28.57Z" },
    { url = "https://files.pythonhosted.org/packages/bd/17/e756653095a083d8a37cbd816cb87148debcfcd920129b25f99dd8d04271/pandas-2.3.3-cp313-cp313t-musllinux_1_2_x86_64.whl", hash = "sha256:c4fc4c21971a1a9f4bdb4c73978c7f7256caa3e62b323f70d6cb80db583350bc", size = 13199233, upload-time = "2025-09-29T23:24:24.876Z" },
]

[[package]]
name = "platformdirs"
version = "4.5.0"
source = { registry = "https://pypi.org/simple" }
sdist = { url = "https://files.pythonhosted.org/packages/61/33/9611380c2bdb1225fdef633e2a9610622310fed35ab11dac9620972ee088/platformdirs-4.5.0.tar.gz", hash = "sha256:70ddccdd7c99fc5942e9fc25636a8b34d04c24b335100223152c2803e4063312", size = 21632, upload-time = "2025-10-08T17:44:48.791Z" }
wheels = [
    { url = "https://files.pythonhosted.org/packages/73/cb/ac7874b3e5d58441674fb70742e6c374b28b0c7cb988d37d991cde47166c/platformdirs-4.5.0-py3-none-any.whl", hash = "sha256:e578a81bb873cbb89a41fcc904c7ef523cc18284b7e3b3ccf06aca1403b7ebd3", size = 18651, upload-time = "2025-10-08T17:44:47.223Z" },
]

[[package]]
name = "pluggy"
version = "1.6.0"
source = { registry = "https://pypi.org/simple" }
sdist = { url = "https://files.pythonhosted.org/packages/f9/e2/3e91f31a7d2b083fe6ef3fa267035b518369d9511ffab804f839851d2779/pluggy-1.6.0.tar.gz", hash = "sha256:7dcc130b76258d33b90f61b658791dede3486c3e6bfb003ee5c9bfb396dd22f3", size = 69412, upload-time = "2025-05-15T12:30:07.975Z" }
wheels = [
    { url = "https://files.pythonhosted.org/packages/54/20/4d324d65cc6d9205fabedc306948156824eb9f0ee1633355a8f7ec5c66bf/pluggy-1.6.0-py3-none-any.whl", hash = "sha256:e920276dd6813095e9377c0bc5566d94c932c33b27a3e3945d8389c374dd4746", size = 20538, upload-time = "2025-05-15T12:30:06.134Z" },
]

[[package]]
name = "polars"
version = "1.31.0"
source = { registry = "https://pypi.org/simple" }
sdist = { url = "https://files.pythonhosted.org/packages/fd/f5/de1b5ecd7d0bd0dd87aa392937f759f9cc3997c5866a9a7f94eabf37cd48/polars-1.31.0.tar.gz", hash = "sha256:59a88054a5fc0135386268ceefdbb6a6cc012d21b5b44fed4f1d3faabbdcbf32", size = 4681224, upload-time = "2025-06-18T12:00:46.24Z" }
wheels = [
    { url = "https://files.pythonhosted.org/packages/3d/6e/bdd0937653c1e7a564a09ae3bc7757ce83fedbf19da600c8b35d62c0182a/polars-1.31.0-cp39-abi3-macosx_10_12_x86_64.whl", hash = "sha256:ccc68cd6877deecd46b13cbd2663ca89ab2a2cb1fe49d5cfc66a9cef166566d9", size = 34511354, upload-time = "2025-06-18T11:59:40.048Z" },
    { url = "https://files.pythonhosted.org/packages/77/fe/81aaca3540c1a5530b4bc4fd7f1b6f77100243d7bb9b7ad3478b770d8b3e/polars-1.31.0-cp39-abi3-macosx_11_0_arm64.whl", hash = "sha256:a94c5550df397ad3c2d6adc212e59fd93d9b044ec974dd3653e121e6487a7d21", size = 31377712, upload-time = "2025-06-18T11:59:45.104Z" },
    { url = "https://files.pythonhosted.org/packages/b8/d9/5e2753784ea30d84b3e769a56f5e50ac5a89c129e87baa16ac0773eb4ef7/polars-1.31.0-cp39-abi3-manylinux_2_17_x86_64.manylinux2014_x86_64.whl", hash = "sha256:ada7940ed92bea65d5500ae7ac1f599798149df8faa5a6db150327c9ddbee4f1", size = 35050729, upload-time = "2025-06-18T11:59:48.538Z" },
    { url = "https://files.pythonhosted.org/packages/20/e8/a6bdfe7b687c1fe84bceb1f854c43415eaf0d2fdf3c679a9dc9c4776e462/polars-1.31.0-cp39-abi3-manylinux_2_24_aarch64.whl", hash = "sha256:b324e6e3e8c6cc6593f9d72fe625f06af65e8d9d47c8686583585533a5e731e1", size = 32260836, upload-time = "2025-06-18T11:59:52.543Z" },
    { url = "https://files.pythonhosted.org/packages/6e/f6/9d9ad9dc4480d66502497e90ce29efc063373e1598f4bd9b6a38af3e08e7/polars-1.31.0-cp39-abi3-win_amd64.whl", hash = "sha256:3fd874d3432fc932863e8cceff2cff8a12a51976b053f2eb6326a0672134a632", size = 35156211, upload-time = "2025-06-18T11:59:55.805Z" },
    { url = "https://files.pythonhosted.org/packages/40/4b/0673a68ac4d6527fac951970e929c3b4440c654f994f0c957bd5556deb38/polars-1.31.0-cp39-abi3-win_arm64.whl", hash = "sha256:62ef23bb9d10dca4c2b945979f9a50812ac4ace4ed9e158a6b5d32a7322e6f75", size = 31469078, upload-time = "2025-06-18T11:59:59.242Z" },
]

[[package]]
name = "pre-commit"
version = "4.4.0"
source = { registry = "https://pypi.org/simple" }
dependencies = [
    { name = "cfgv" },
    { name = "identify" },
    { name = "nodeenv" },
    { name = "pyyaml" },
    { name = "virtualenv" },
]
sdist = { url = "https://files.pythonhosted.org/packages/a6/49/7845c2d7bf6474efd8e27905b51b11e6ce411708c91e829b93f324de9929/pre_commit-4.4.0.tar.gz", hash = "sha256:f0233ebab440e9f17cabbb558706eb173d19ace965c68cdce2c081042b4fab15", size = 197501, upload-time = "2025-11-08T21:12:11.607Z" }
wheels = [
    { url = "https://files.pythonhosted.org/packages/27/11/574fe7d13acf30bfd0a8dd7fa1647040f2b8064f13f43e8c963b1e65093b/pre_commit-4.4.0-py2.py3-none-any.whl", hash = "sha256:b35ea52957cbf83dcc5d8ee636cbead8624e3a15fbfa61a370e42158ac8a5813", size = 226049, upload-time = "2025-11-08T21:12:10.228Z" },
]

[[package]]
name = "pronto"
version = "2.7.2"
source = { registry = "https://pypi.org/simple" }
dependencies = [
    { name = "chardet" },
    { name = "fastobo" },
    { name = "networkx" },
    { name = "python-dateutil" },
]
sdist = { url = "https://files.pythonhosted.org/packages/eb/9d/1d5f94ad60b05086c13d211c812684a17f1a61a289da683a62d3182e41ab/pronto-2.7.2.tar.gz", hash = "sha256:ba3a07d4d84f71deb56ff4dea987ea513c21ad9c3ce172375647ff2471982b36", size = 63108, upload-time = "2025-11-10T12:45:44.222Z" }
wheels = [
    { url = "https://files.pythonhosted.org/packages/cb/79/217ae7eb2462ef254aab95b3610d85105a86f4ec8b43863788e32c0d5369/pronto-2.7.2-py3-none-any.whl", hash = "sha256:9c4b037ae1f9598398f38a55306eb1af7c3cdf8be7d535925500b978b32d1450", size = 62212, upload-time = "2025-11-10T12:45:42.969Z" },
]

[[package]]
name = "proto-plus"
version = "1.26.1"
source = { registry = "https://pypi.org/simple" }
dependencies = [
    { name = "protobuf" },
]
sdist = { url = "https://files.pythonhosted.org/packages/f4/ac/87285f15f7cce6d4a008f33f1757fb5a13611ea8914eb58c3d0d26243468/proto_plus-1.26.1.tar.gz", hash = "sha256:21a515a4c4c0088a773899e23c7bbade3d18f9c66c73edd4c7ee3816bc96a012", size = 56142, upload-time = "2025-03-10T15:54:38.843Z" }
wheels = [
    { url = "https://files.pythonhosted.org/packages/4e/6d/280c4c2ce28b1593a19ad5239c8b826871fc6ec275c21afc8e1820108039/proto_plus-1.26.1-py3-none-any.whl", hash = "sha256:13285478c2dcf2abb829db158e1047e2f1e8d63a077d94263c2b88b043c75a66", size = 50163, upload-time = "2025-03-10T15:54:37.335Z" },
]

[[package]]
name = "protobuf"
version = "6.33.0"
source = { registry = "https://pypi.org/simple" }
sdist = { url = "https://files.pythonhosted.org/packages/19/ff/64a6c8f420818bb873713988ca5492cba3a7946be57e027ac63495157d97/protobuf-6.33.0.tar.gz", hash = "sha256:140303d5c8d2037730c548f8c7b93b20bb1dc301be280c378b82b8894589c954", size = 443463, upload-time = "2025-10-15T20:39:52.159Z" }
wheels = [
    { url = "https://files.pythonhosted.org/packages/7e/ee/52b3fa8feb6db4a833dfea4943e175ce645144532e8a90f72571ad85df4e/protobuf-6.33.0-cp310-abi3-win32.whl", hash = "sha256:d6101ded078042a8f17959eccd9236fb7a9ca20d3b0098bbcb91533a5680d035", size = 425593, upload-time = "2025-10-15T20:39:40.29Z" },
    { url = "https://files.pythonhosted.org/packages/7b/c6/7a465f1825872c55e0341ff4a80198743f73b69ce5d43ab18043699d1d81/protobuf-6.33.0-cp310-abi3-win_amd64.whl", hash = "sha256:9a031d10f703f03768f2743a1c403af050b6ae1f3480e9c140f39c45f81b13ee", size = 436882, upload-time = "2025-10-15T20:39:42.841Z" },
    { url = "https://files.pythonhosted.org/packages/e1/a9/b6eee662a6951b9c3640e8e452ab3e09f117d99fc10baa32d1581a0d4099/protobuf-6.33.0-cp39-abi3-macosx_10_9_universal2.whl", hash = "sha256:905b07a65f1a4b72412314082c7dbfae91a9e8b68a0cc1577515f8df58ecf455", size = 427521, upload-time = "2025-10-15T20:39:43.803Z" },
    { url = "https://files.pythonhosted.org/packages/10/35/16d31e0f92c6d2f0e77c2a3ba93185130ea13053dd16200a57434c882f2b/protobuf-6.33.0-cp39-abi3-manylinux2014_aarch64.whl", hash = "sha256:e0697ece353e6239b90ee43a9231318302ad8353c70e6e45499fa52396debf90", size = 324445, upload-time = "2025-10-15T20:39:44.932Z" },
    { url = "https://files.pythonhosted.org/packages/e6/eb/2a981a13e35cda8b75b5585aaffae2eb904f8f351bdd3870769692acbd8a/protobuf-6.33.0-cp39-abi3-manylinux2014_s390x.whl", hash = "sha256:e0a1715e4f27355afd9570f3ea369735afc853a6c3951a6afe1f80d8569ad298", size = 339159, upload-time = "2025-10-15T20:39:46.186Z" },
    { url = "https://files.pythonhosted.org/packages/21/51/0b1cbad62074439b867b4e04cc09b93f6699d78fd191bed2bbb44562e077/protobuf-6.33.0-cp39-abi3-manylinux2014_x86_64.whl", hash = "sha256:35be49fd3f4fefa4e6e2aacc35e8b837d6703c37a2168a55ac21e9b1bc7559ef", size = 323172, upload-time = "2025-10-15T20:39:47.465Z" },
    { url = "https://files.pythonhosted.org/packages/07/d1/0a28c21707807c6aacd5dc9c3704b2aa1effbf37adebd8caeaf68b17a636/protobuf-6.33.0-py3-none-any.whl", hash = "sha256:25c9e1963c6734448ea2d308cfa610e692b801304ba0908d7bfa564ac5132995", size = 170477, upload-time = "2025-10-15T20:39:51.311Z" },
]

[[package]]
name = "pts"
<<<<<<< HEAD
version = "25.3.1.dev3"
=======
version = "25.3.1.dev6"
>>>>>>> 56c05cea
source = { editable = "." }
dependencies = [
    { name = "defusedxml" },
    { name = "loguru" },
    { name = "networkx" },
    { name = "obonet" },
    { name = "openai" },
    { name = "openpyxl" },
    { name = "opentargets-otter" },
    { name = "pandas" },
    { name = "polars" },
    { name = "pronto" },
    { name = "pyspark" },
    { name = "smart-open", extra = ["gcs"] },
]

[package.optional-dependencies]
test = [
    { name = "coverage" },
    { name = "pytest" },
]

[package.dev-dependencies]
dev = [
    { name = "deptry" },
    { name = "pre-commit" },
    { name = "pytest" },
    { name = "ruff" },
]

[package.metadata]
requires-dist = [
    { name = "coverage", marker = "extra == 'test'", specifier = "==7.9.1" },
    { name = "defusedxml", specifier = ">=0.7.1" },
    { name = "loguru", specifier = "==0.7.3" },
<<<<<<< HEAD
    { name = "networkx", specifier = ">=3.2" },
    { name = "obonet", specifier = ">=0.3.1" },
    { name = "openai", specifier = "==1.8" },
=======
    { name = "ontoma", specifier = "==2.1.0" },
    { name = "openai", specifier = ">=2.7.2" },
    { name = "openpyxl", specifier = ">=3.1.5" },
>>>>>>> 56c05cea
    { name = "opentargets-otter", specifier = "==25.0.16" },
    { name = "pandas", specifier = ">=2.3.2" },
    { name = "polars", specifier = "==1.31.0" },
    { name = "pronto", specifier = ">=2.7.0" },
    { name = "pyspark", specifier = ">=4.0.0" },
    { name = "pytest", marker = "extra == 'test'", specifier = "==8.4.1" },
    { name = "smart-open", extras = ["gcs"], specifier = ">=7.0.0" },
]
provides-extras = ["test"]

[package.metadata.requires-dev]
dev = [
    { name = "deptry", specifier = "==0.23.0" },
    { name = "pre-commit", specifier = ">=4.3.0" },
    { name = "pytest", specifier = ">=8.4.1" },
    { name = "ruff", specifier = "==0.12.2" },
]

[[package]]
name = "py4j"
version = "0.10.9.9"
source = { registry = "https://pypi.org/simple" }
sdist = { url = "https://files.pythonhosted.org/packages/38/31/0b210511177070c8d5d3059556194352e5753602fa64b85b7ab81ec1a009/py4j-0.10.9.9.tar.gz", hash = "sha256:f694cad19efa5bd1dee4f3e5270eb406613c974394035e5bfc4ec1aba870b879", size = 761089, upload-time = "2025-01-15T03:53:18.624Z" }
wheels = [
    { url = "https://files.pythonhosted.org/packages/bd/db/ea0203e495be491c85af87b66e37acfd3bf756fd985f87e46fc5e3bf022c/py4j-0.10.9.9-py2.py3-none-any.whl", hash = "sha256:c7c26e4158defb37b0bb124933163641a2ff6e3a3913f7811b0ddbe07ed61533", size = 203008, upload-time = "2025-01-15T03:53:15.648Z" },
]

[[package]]
name = "pyasn1"
version = "0.6.1"
source = { registry = "https://pypi.org/simple" }
sdist = { url = "https://files.pythonhosted.org/packages/ba/e9/01f1a64245b89f039897cb0130016d79f77d52669aae6ee7b159a6c4c018/pyasn1-0.6.1.tar.gz", hash = "sha256:6f580d2bdd84365380830acf45550f2511469f673cb4a5ae3857a3170128b034", size = 145322, upload-time = "2024-09-10T22:41:42.55Z" }
wheels = [
    { url = "https://files.pythonhosted.org/packages/c8/f1/d6a797abb14f6283c0ddff96bbdd46937f64122b8c925cab503dd37f8214/pyasn1-0.6.1-py3-none-any.whl", hash = "sha256:0d632f46f2ba09143da3a8afe9e33fb6f92fa2320ab7e886e2d0f7672af84629", size = 83135, upload-time = "2024-09-11T16:00:36.122Z" },
]

[[package]]
name = "pyasn1-modules"
version = "0.4.2"
source = { registry = "https://pypi.org/simple" }
dependencies = [
    { name = "pyasn1" },
]
sdist = { url = "https://files.pythonhosted.org/packages/e9/e6/78ebbb10a8c8e4b61a59249394a4a594c1a7af95593dc933a349c8d00964/pyasn1_modules-0.4.2.tar.gz", hash = "sha256:677091de870a80aae844b1ca6134f54652fa2c8c5a52aa396440ac3106e941e6", size = 307892, upload-time = "2025-03-28T02:41:22.17Z" }
wheels = [
    { url = "https://files.pythonhosted.org/packages/47/8d/d529b5d697919ba8c11ad626e835d4039be708a35b0d22de83a269a6682c/pyasn1_modules-0.4.2-py3-none-any.whl", hash = "sha256:29253a9207ce32b64c3ac6600edc75368f98473906e8fd1043bd6b5b1de2c14a", size = 181259, upload-time = "2025-03-28T02:41:19.028Z" },
]

[[package]]
name = "pydantic"
version = "2.11.7"
source = { registry = "https://pypi.org/simple" }
dependencies = [
    { name = "annotated-types" },
    { name = "pydantic-core" },
    { name = "typing-extensions" },
    { name = "typing-inspection" },
]
sdist = { url = "https://files.pythonhosted.org/packages/00/dd/4325abf92c39ba8623b5af936ddb36ffcfe0beae70405d456ab1fb2f5b8c/pydantic-2.11.7.tar.gz", hash = "sha256:d989c3c6cb79469287b1569f7447a17848c998458d49ebe294e975b9baf0f0db", size = 788350, upload-time = "2025-06-14T08:33:17.137Z" }
wheels = [
    { url = "https://files.pythonhosted.org/packages/6a/c0/ec2b1c8712ca690e5d61979dee872603e92b8a32f94cc1b72d53beab008a/pydantic-2.11.7-py3-none-any.whl", hash = "sha256:dde5df002701f6de26248661f6835bbe296a47bf73990135c7d07ce741b9623b", size = 444782, upload-time = "2025-06-14T08:33:14.905Z" },
]

[[package]]
name = "pydantic-core"
version = "2.33.2"
source = { registry = "https://pypi.org/simple" }
dependencies = [
    { name = "typing-extensions" },
]
sdist = { url = "https://files.pythonhosted.org/packages/ad/88/5f2260bdfae97aabf98f1778d43f69574390ad787afb646292a638c923d4/pydantic_core-2.33.2.tar.gz", hash = "sha256:7cb8bc3605c29176e1b105350d2e6474142d7c1bd1d9327c4a9bdb46bf827acc", size = 435195, upload-time = "2025-04-23T18:33:52.104Z" }
wheels = [
    { url = "https://files.pythonhosted.org/packages/3f/8d/71db63483d518cbbf290261a1fc2839d17ff89fce7089e08cad07ccfce67/pydantic_core-2.33.2-cp311-cp311-macosx_10_12_x86_64.whl", hash = "sha256:4c5b0a576fb381edd6d27f0a85915c6daf2f8138dc5c267a57c08a62900758c7", size = 2028584, upload-time = "2025-04-23T18:31:03.106Z" },
    { url = "https://files.pythonhosted.org/packages/24/2f/3cfa7244ae292dd850989f328722d2aef313f74ffc471184dc509e1e4e5a/pydantic_core-2.33.2-cp311-cp311-macosx_11_0_arm64.whl", hash = "sha256:e799c050df38a639db758c617ec771fd8fb7a5f8eaaa4b27b101f266b216a246", size = 1855071, upload-time = "2025-04-23T18:31:04.621Z" },
    { url = "https://files.pythonhosted.org/packages/b3/d3/4ae42d33f5e3f50dd467761304be2fa0a9417fbf09735bc2cce003480f2a/pydantic_core-2.33.2-cp311-cp311-manylinux_2_17_aarch64.manylinux2014_aarch64.whl", hash = "sha256:dc46a01bf8d62f227d5ecee74178ffc448ff4e5197c756331f71efcc66dc980f", size = 1897823, upload-time = "2025-04-23T18:31:06.377Z" },
    { url = "https://files.pythonhosted.org/packages/f4/f3/aa5976e8352b7695ff808599794b1fba2a9ae2ee954a3426855935799488/pydantic_core-2.33.2-cp311-cp311-manylinux_2_17_armv7l.manylinux2014_armv7l.whl", hash = "sha256:a144d4f717285c6d9234a66778059f33a89096dfb9b39117663fd8413d582dcc", size = 1983792, upload-time = "2025-04-23T18:31:07.93Z" },
    { url = "https://files.pythonhosted.org/packages/d5/7a/cda9b5a23c552037717f2b2a5257e9b2bfe45e687386df9591eff7b46d28/pydantic_core-2.33.2-cp311-cp311-manylinux_2_17_ppc64le.manylinux2014_ppc64le.whl", hash = "sha256:73cf6373c21bc80b2e0dc88444f41ae60b2f070ed02095754eb5a01df12256de", size = 2136338, upload-time = "2025-04-23T18:31:09.283Z" },
    { url = "https://files.pythonhosted.org/packages/2b/9f/b8f9ec8dd1417eb9da784e91e1667d58a2a4a7b7b34cf4af765ef663a7e5/pydantic_core-2.33.2-cp311-cp311-manylinux_2_17_s390x.manylinux2014_s390x.whl", hash = "sha256:3dc625f4aa79713512d1976fe9f0bc99f706a9dee21dfd1810b4bbbf228d0e8a", size = 2730998, upload-time = "2025-04-23T18:31:11.7Z" },
    { url = "https://files.pythonhosted.org/packages/47/bc/cd720e078576bdb8255d5032c5d63ee5c0bf4b7173dd955185a1d658c456/pydantic_core-2.33.2-cp311-cp311-manylinux_2_17_x86_64.manylinux2014_x86_64.whl", hash = "sha256:881b21b5549499972441da4758d662aeea93f1923f953e9cbaff14b8b9565aef", size = 2003200, upload-time = "2025-04-23T18:31:13.536Z" },
    { url = "https://files.pythonhosted.org/packages/ca/22/3602b895ee2cd29d11a2b349372446ae9727c32e78a94b3d588a40fdf187/pydantic_core-2.33.2-cp311-cp311-manylinux_2_5_i686.manylinux1_i686.whl", hash = "sha256:bdc25f3681f7b78572699569514036afe3c243bc3059d3942624e936ec93450e", size = 2113890, upload-time = "2025-04-23T18:31:15.011Z" },
    { url = "https://files.pythonhosted.org/packages/ff/e6/e3c5908c03cf00d629eb38393a98fccc38ee0ce8ecce32f69fc7d7b558a7/pydantic_core-2.33.2-cp311-cp311-musllinux_1_1_aarch64.whl", hash = "sha256:fe5b32187cbc0c862ee201ad66c30cf218e5ed468ec8dc1cf49dec66e160cc4d", size = 2073359, upload-time = "2025-04-23T18:31:16.393Z" },
    { url = "https://files.pythonhosted.org/packages/12/e7/6a36a07c59ebefc8777d1ffdaf5ae71b06b21952582e4b07eba88a421c79/pydantic_core-2.33.2-cp311-cp311-musllinux_1_1_armv7l.whl", hash = "sha256:bc7aee6f634a6f4a95676fcb5d6559a2c2a390330098dba5e5a5f28a2e4ada30", size = 2245883, upload-time = "2025-04-23T18:31:17.892Z" },
    { url = "https://files.pythonhosted.org/packages/16/3f/59b3187aaa6cc0c1e6616e8045b284de2b6a87b027cce2ffcea073adf1d2/pydantic_core-2.33.2-cp311-cp311-musllinux_1_1_x86_64.whl", hash = "sha256:235f45e5dbcccf6bd99f9f472858849f73d11120d76ea8707115415f8e5ebebf", size = 2241074, upload-time = "2025-04-23T18:31:19.205Z" },
    { url = "https://files.pythonhosted.org/packages/e0/ed/55532bb88f674d5d8f67ab121a2a13c385df382de2a1677f30ad385f7438/pydantic_core-2.33.2-cp311-cp311-win32.whl", hash = "sha256:6368900c2d3ef09b69cb0b913f9f8263b03786e5b2a387706c5afb66800efd51", size = 1910538, upload-time = "2025-04-23T18:31:20.541Z" },
    { url = "https://files.pythonhosted.org/packages/fe/1b/25b7cccd4519c0b23c2dd636ad39d381abf113085ce4f7bec2b0dc755eb1/pydantic_core-2.33.2-cp311-cp311-win_amd64.whl", hash = "sha256:1e063337ef9e9820c77acc768546325ebe04ee38b08703244c1309cccc4f1bab", size = 1952909, upload-time = "2025-04-23T18:31:22.371Z" },
    { url = "https://files.pythonhosted.org/packages/49/a9/d809358e49126438055884c4366a1f6227f0f84f635a9014e2deb9b9de54/pydantic_core-2.33.2-cp311-cp311-win_arm64.whl", hash = "sha256:6b99022f1d19bc32a4c2a0d544fc9a76e3be90f0b3f4af413f87d38749300e65", size = 1897786, upload-time = "2025-04-23T18:31:24.161Z" },
    { url = "https://files.pythonhosted.org/packages/18/8a/2b41c97f554ec8c71f2a8a5f85cb56a8b0956addfe8b0efb5b3d77e8bdc3/pydantic_core-2.33.2-cp312-cp312-macosx_10_12_x86_64.whl", hash = "sha256:a7ec89dc587667f22b6a0b6579c249fca9026ce7c333fc142ba42411fa243cdc", size = 2009000, upload-time = "2025-04-23T18:31:25.863Z" },
    { url = "https://files.pythonhosted.org/packages/a1/02/6224312aacb3c8ecbaa959897af57181fb6cf3a3d7917fd44d0f2917e6f2/pydantic_core-2.33.2-cp312-cp312-macosx_11_0_arm64.whl", hash = "sha256:3c6db6e52c6d70aa0d00d45cdb9b40f0433b96380071ea80b09277dba021ddf7", size = 1847996, upload-time = "2025-04-23T18:31:27.341Z" },
    { url = "https://files.pythonhosted.org/packages/d6/46/6dcdf084a523dbe0a0be59d054734b86a981726f221f4562aed313dbcb49/pydantic_core-2.33.2-cp312-cp312-manylinux_2_17_aarch64.manylinux2014_aarch64.whl", hash = "sha256:4e61206137cbc65e6d5256e1166f88331d3b6238e082d9f74613b9b765fb9025", size = 1880957, upload-time = "2025-04-23T18:31:28.956Z" },
    { url = "https://files.pythonhosted.org/packages/ec/6b/1ec2c03837ac00886ba8160ce041ce4e325b41d06a034adbef11339ae422/pydantic_core-2.33.2-cp312-cp312-manylinux_2_17_armv7l.manylinux2014_armv7l.whl", hash = "sha256:eb8c529b2819c37140eb51b914153063d27ed88e3bdc31b71198a198e921e011", size = 1964199, upload-time = "2025-04-23T18:31:31.025Z" },
    { url = "https://files.pythonhosted.org/packages/2d/1d/6bf34d6adb9debd9136bd197ca72642203ce9aaaa85cfcbfcf20f9696e83/pydantic_core-2.33.2-cp312-cp312-manylinux_2_17_ppc64le.manylinux2014_ppc64le.whl", hash = "sha256:c52b02ad8b4e2cf14ca7b3d918f3eb0ee91e63b3167c32591e57c4317e134f8f", size = 2120296, upload-time = "2025-04-23T18:31:32.514Z" },
    { url = "https://files.pythonhosted.org/packages/e0/94/2bd0aaf5a591e974b32a9f7123f16637776c304471a0ab33cf263cf5591a/pydantic_core-2.33.2-cp312-cp312-manylinux_2_17_s390x.manylinux2014_s390x.whl", hash = "sha256:96081f1605125ba0855dfda83f6f3df5ec90c61195421ba72223de35ccfb2f88", size = 2676109, upload-time = "2025-04-23T18:31:33.958Z" },
    { url = "https://files.pythonhosted.org/packages/f9/41/4b043778cf9c4285d59742281a769eac371b9e47e35f98ad321349cc5d61/pydantic_core-2.33.2-cp312-cp312-manylinux_2_17_x86_64.manylinux2014_x86_64.whl", hash = "sha256:8f57a69461af2a5fa6e6bbd7a5f60d3b7e6cebb687f55106933188e79ad155c1", size = 2002028, upload-time = "2025-04-23T18:31:39.095Z" },
    { url = "https://files.pythonhosted.org/packages/cb/d5/7bb781bf2748ce3d03af04d5c969fa1308880e1dca35a9bd94e1a96a922e/pydantic_core-2.33.2-cp312-cp312-manylinux_2_5_i686.manylinux1_i686.whl", hash = "sha256:572c7e6c8bb4774d2ac88929e3d1f12bc45714ae5ee6d9a788a9fb35e60bb04b", size = 2100044, upload-time = "2025-04-23T18:31:41.034Z" },
    { url = "https://files.pythonhosted.org/packages/fe/36/def5e53e1eb0ad896785702a5bbfd25eed546cdcf4087ad285021a90ed53/pydantic_core-2.33.2-cp312-cp312-musllinux_1_1_aarch64.whl", hash = "sha256:db4b41f9bd95fbe5acd76d89920336ba96f03e149097365afe1cb092fceb89a1", size = 2058881, upload-time = "2025-04-23T18:31:42.757Z" },
    { url = "https://files.pythonhosted.org/packages/01/6c/57f8d70b2ee57fc3dc8b9610315949837fa8c11d86927b9bb044f8705419/pydantic_core-2.33.2-cp312-cp312-musllinux_1_1_armv7l.whl", hash = "sha256:fa854f5cf7e33842a892e5c73f45327760bc7bc516339fda888c75ae60edaeb6", size = 2227034, upload-time = "2025-04-23T18:31:44.304Z" },
    { url = "https://files.pythonhosted.org/packages/27/b9/9c17f0396a82b3d5cbea4c24d742083422639e7bb1d5bf600e12cb176a13/pydantic_core-2.33.2-cp312-cp312-musllinux_1_1_x86_64.whl", hash = "sha256:5f483cfb75ff703095c59e365360cb73e00185e01aaea067cd19acffd2ab20ea", size = 2234187, upload-time = "2025-04-23T18:31:45.891Z" },
    { url = "https://files.pythonhosted.org/packages/b0/6a/adf5734ffd52bf86d865093ad70b2ce543415e0e356f6cacabbc0d9ad910/pydantic_core-2.33.2-cp312-cp312-win32.whl", hash = "sha256:9cb1da0f5a471435a7bc7e439b8a728e8b61e59784b2af70d7c169f8dd8ae290", size = 1892628, upload-time = "2025-04-23T18:31:47.819Z" },
    { url = "https://files.pythonhosted.org/packages/43/e4/5479fecb3606c1368d496a825d8411e126133c41224c1e7238be58b87d7e/pydantic_core-2.33.2-cp312-cp312-win_amd64.whl", hash = "sha256:f941635f2a3d96b2973e867144fde513665c87f13fe0e193c158ac51bfaaa7b2", size = 1955866, upload-time = "2025-04-23T18:31:49.635Z" },
    { url = "https://files.pythonhosted.org/packages/0d/24/8b11e8b3e2be9dd82df4b11408a67c61bb4dc4f8e11b5b0fc888b38118b5/pydantic_core-2.33.2-cp312-cp312-win_arm64.whl", hash = "sha256:cca3868ddfaccfbc4bfb1d608e2ccaaebe0ae628e1416aeb9c4d88c001bb45ab", size = 1888894, upload-time = "2025-04-23T18:31:51.609Z" },
    { url = "https://files.pythonhosted.org/packages/46/8c/99040727b41f56616573a28771b1bfa08a3d3fe74d3d513f01251f79f172/pydantic_core-2.33.2-cp313-cp313-macosx_10_12_x86_64.whl", hash = "sha256:1082dd3e2d7109ad8b7da48e1d4710c8d06c253cbc4a27c1cff4fbcaa97a9e3f", size = 2015688, upload-time = "2025-04-23T18:31:53.175Z" },
    { url = "https://files.pythonhosted.org/packages/3a/cc/5999d1eb705a6cefc31f0b4a90e9f7fc400539b1a1030529700cc1b51838/pydantic_core-2.33.2-cp313-cp313-macosx_11_0_arm64.whl", hash = "sha256:f517ca031dfc037a9c07e748cefd8d96235088b83b4f4ba8939105d20fa1dcd6", size = 1844808, upload-time = "2025-04-23T18:31:54.79Z" },
    { url = "https://files.pythonhosted.org/packages/6f/5e/a0a7b8885c98889a18b6e376f344da1ef323d270b44edf8174d6bce4d622/pydantic_core-2.33.2-cp313-cp313-manylinux_2_17_aarch64.manylinux2014_aarch64.whl", hash = "sha256:0a9f2c9dd19656823cb8250b0724ee9c60a82f3cdf68a080979d13092a3b0fef", size = 1885580, upload-time = "2025-04-23T18:31:57.393Z" },
    { url = "https://files.pythonhosted.org/packages/3b/2a/953581f343c7d11a304581156618c3f592435523dd9d79865903272c256a/pydantic_core-2.33.2-cp313-cp313-manylinux_2_17_armv7l.manylinux2014_armv7l.whl", hash = "sha256:2b0a451c263b01acebe51895bfb0e1cc842a5c666efe06cdf13846c7418caa9a", size = 1973859, upload-time = "2025-04-23T18:31:59.065Z" },
    { url = "https://files.pythonhosted.org/packages/e6/55/f1a813904771c03a3f97f676c62cca0c0a4138654107c1b61f19c644868b/pydantic_core-2.33.2-cp313-cp313-manylinux_2_17_ppc64le.manylinux2014_ppc64le.whl", hash = "sha256:1ea40a64d23faa25e62a70ad163571c0b342b8bf66d5fa612ac0dec4f069d916", size = 2120810, upload-time = "2025-04-23T18:32:00.78Z" },
    { url = "https://files.pythonhosted.org/packages/aa/c3/053389835a996e18853ba107a63caae0b9deb4a276c6b472931ea9ae6e48/pydantic_core-2.33.2-cp313-cp313-manylinux_2_17_s390x.manylinux2014_s390x.whl", hash = "sha256:0fb2d542b4d66f9470e8065c5469ec676978d625a8b7a363f07d9a501a9cb36a", size = 2676498, upload-time = "2025-04-23T18:32:02.418Z" },
    { url = "https://files.pythonhosted.org/packages/eb/3c/f4abd740877a35abade05e437245b192f9d0ffb48bbbbd708df33d3cda37/pydantic_core-2.33.2-cp313-cp313-manylinux_2_17_x86_64.manylinux2014_x86_64.whl", hash = "sha256:9fdac5d6ffa1b5a83bca06ffe7583f5576555e6c8b3a91fbd25ea7780f825f7d", size = 2000611, upload-time = "2025-04-23T18:32:04.152Z" },
    { url = "https://files.pythonhosted.org/packages/59/a7/63ef2fed1837d1121a894d0ce88439fe3e3b3e48c7543b2a4479eb99c2bd/pydantic_core-2.33.2-cp313-cp313-manylinux_2_5_i686.manylinux1_i686.whl", hash = "sha256:04a1a413977ab517154eebb2d326da71638271477d6ad87a769102f7c2488c56", size = 2107924, upload-time = "2025-04-23T18:32:06.129Z" },
    { url = "https://files.pythonhosted.org/packages/04/8f/2551964ef045669801675f1cfc3b0d74147f4901c3ffa42be2ddb1f0efc4/pydantic_core-2.33.2-cp313-cp313-musllinux_1_1_aarch64.whl", hash = "sha256:c8e7af2f4e0194c22b5b37205bfb293d166a7344a5b0d0eaccebc376546d77d5", size = 2063196, upload-time = "2025-04-23T18:32:08.178Z" },
    { url = "https://files.pythonhosted.org/packages/26/bd/d9602777e77fc6dbb0c7db9ad356e9a985825547dce5ad1d30ee04903918/pydantic_core-2.33.2-cp313-cp313-musllinux_1_1_armv7l.whl", hash = "sha256:5c92edd15cd58b3c2d34873597a1e20f13094f59cf88068adb18947df5455b4e", size = 2236389, upload-time = "2025-04-23T18:32:10.242Z" },
    { url = "https://files.pythonhosted.org/packages/42/db/0e950daa7e2230423ab342ae918a794964b053bec24ba8af013fc7c94846/pydantic_core-2.33.2-cp313-cp313-musllinux_1_1_x86_64.whl", hash = "sha256:65132b7b4a1c0beded5e057324b7e16e10910c106d43675d9bd87d4f38dde162", size = 2239223, upload-time = "2025-04-23T18:32:12.382Z" },
    { url = "https://files.pythonhosted.org/packages/58/4d/4f937099c545a8a17eb52cb67fe0447fd9a373b348ccfa9a87f141eeb00f/pydantic_core-2.33.2-cp313-cp313-win32.whl", hash = "sha256:52fb90784e0a242bb96ec53f42196a17278855b0f31ac7c3cc6f5c1ec4811849", size = 1900473, upload-time = "2025-04-23T18:32:14.034Z" },
    { url = "https://files.pythonhosted.org/packages/a0/75/4a0a9bac998d78d889def5e4ef2b065acba8cae8c93696906c3a91f310ca/pydantic_core-2.33.2-cp313-cp313-win_amd64.whl", hash = "sha256:c083a3bdd5a93dfe480f1125926afcdbf2917ae714bdb80b36d34318b2bec5d9", size = 1955269, upload-time = "2025-04-23T18:32:15.783Z" },
    { url = "https://files.pythonhosted.org/packages/f9/86/1beda0576969592f1497b4ce8e7bc8cbdf614c352426271b1b10d5f0aa64/pydantic_core-2.33.2-cp313-cp313-win_arm64.whl", hash = "sha256:e80b087132752f6b3d714f041ccf74403799d3b23a72722ea2e6ba2e892555b9", size = 1893921, upload-time = "2025-04-23T18:32:18.473Z" },
    { url = "https://files.pythonhosted.org/packages/a4/7d/e09391c2eebeab681df2b74bfe6c43422fffede8dc74187b2b0bf6fd7571/pydantic_core-2.33.2-cp313-cp313t-macosx_11_0_arm64.whl", hash = "sha256:61c18fba8e5e9db3ab908620af374db0ac1baa69f0f32df4f61ae23f15e586ac", size = 1806162, upload-time = "2025-04-23T18:32:20.188Z" },
    { url = "https://files.pythonhosted.org/packages/f1/3d/847b6b1fed9f8ed3bb95a9ad04fbd0b212e832d4f0f50ff4d9ee5a9f15cf/pydantic_core-2.33.2-cp313-cp313t-manylinux_2_17_x86_64.manylinux2014_x86_64.whl", hash = "sha256:95237e53bb015f67b63c91af7518a62a8660376a6a0db19b89acc77a4d6199f5", size = 1981560, upload-time = "2025-04-23T18:32:22.354Z" },
    { url = "https://files.pythonhosted.org/packages/6f/9a/e73262f6c6656262b5fdd723ad90f518f579b7bc8622e43a942eec53c938/pydantic_core-2.33.2-cp313-cp313t-win_amd64.whl", hash = "sha256:c2fc0a768ef76c15ab9238afa6da7f69895bb5d1ee83aeea2e3509af4472d0b9", size = 1935777, upload-time = "2025-04-23T18:32:25.088Z" },
    { url = "https://files.pythonhosted.org/packages/7b/27/d4ae6487d73948d6f20dddcd94be4ea43e74349b56eba82e9bdee2d7494c/pydantic_core-2.33.2-pp311-pypy311_pp73-macosx_10_12_x86_64.whl", hash = "sha256:dd14041875d09cc0f9308e37a6f8b65f5585cf2598a53aa0123df8b129d481f8", size = 2025200, upload-time = "2025-04-23T18:33:14.199Z" },
    { url = "https://files.pythonhosted.org/packages/f1/b8/b3cb95375f05d33801024079b9392a5ab45267a63400bf1866e7ce0f0de4/pydantic_core-2.33.2-pp311-pypy311_pp73-macosx_11_0_arm64.whl", hash = "sha256:d87c561733f66531dced0da6e864f44ebf89a8fba55f31407b00c2f7f9449593", size = 1859123, upload-time = "2025-04-23T18:33:16.555Z" },
    { url = "https://files.pythonhosted.org/packages/05/bc/0d0b5adeda59a261cd30a1235a445bf55c7e46ae44aea28f7bd6ed46e091/pydantic_core-2.33.2-pp311-pypy311_pp73-manylinux_2_17_aarch64.manylinux2014_aarch64.whl", hash = "sha256:2f82865531efd18d6e07a04a17331af02cb7a651583c418df8266f17a63c6612", size = 1892852, upload-time = "2025-04-23T18:33:18.513Z" },
    { url = "https://files.pythonhosted.org/packages/3e/11/d37bdebbda2e449cb3f519f6ce950927b56d62f0b84fd9cb9e372a26a3d5/pydantic_core-2.33.2-pp311-pypy311_pp73-manylinux_2_17_x86_64.manylinux2014_x86_64.whl", hash = "sha256:2bfb5112df54209d820d7bf9317c7a6c9025ea52e49f46b6a2060104bba37de7", size = 2067484, upload-time = "2025-04-23T18:33:20.475Z" },
    { url = "https://files.pythonhosted.org/packages/8c/55/1f95f0a05ce72ecb02a8a8a1c3be0579bbc29b1d5ab68f1378b7bebc5057/pydantic_core-2.33.2-pp311-pypy311_pp73-manylinux_2_5_i686.manylinux1_i686.whl", hash = "sha256:64632ff9d614e5eecfb495796ad51b0ed98c453e447a76bcbeeb69615079fc7e", size = 2108896, upload-time = "2025-04-23T18:33:22.501Z" },
    { url = "https://files.pythonhosted.org/packages/53/89/2b2de6c81fa131f423246a9109d7b2a375e83968ad0800d6e57d0574629b/pydantic_core-2.33.2-pp311-pypy311_pp73-musllinux_1_1_aarch64.whl", hash = "sha256:f889f7a40498cc077332c7ab6b4608d296d852182211787d4f3ee377aaae66e8", size = 2069475, upload-time = "2025-04-23T18:33:24.528Z" },
    { url = "https://files.pythonhosted.org/packages/b8/e9/1f7efbe20d0b2b10f6718944b5d8ece9152390904f29a78e68d4e7961159/pydantic_core-2.33.2-pp311-pypy311_pp73-musllinux_1_1_armv7l.whl", hash = "sha256:de4b83bb311557e439b9e186f733f6c645b9417c84e2eb8203f3f820a4b988bf", size = 2239013, upload-time = "2025-04-23T18:33:26.621Z" },
    { url = "https://files.pythonhosted.org/packages/3c/b2/5309c905a93811524a49b4e031e9851a6b00ff0fb668794472ea7746b448/pydantic_core-2.33.2-pp311-pypy311_pp73-musllinux_1_1_x86_64.whl", hash = "sha256:82f68293f055f51b51ea42fafc74b6aad03e70e191799430b90c13d643059ebb", size = 2238715, upload-time = "2025-04-23T18:33:28.656Z" },
    { url = "https://files.pythonhosted.org/packages/32/56/8a7ca5d2cd2cda1d245d34b1c9a942920a718082ae8e54e5f3e5a58b7add/pydantic_core-2.33.2-pp311-pypy311_pp73-win_amd64.whl", hash = "sha256:329467cecfb529c925cf2bbd4d60d2c509bc2fb52a20c1045bf09bb70971a9c1", size = 2066757, upload-time = "2025-04-23T18:33:30.645Z" },
]

[[package]]
name = "pygments"
version = "2.19.2"
source = { registry = "https://pypi.org/simple" }
sdist = { url = "https://files.pythonhosted.org/packages/b0/77/a5b8c569bf593b0140bde72ea885a803b82086995367bf2037de0159d924/pygments-2.19.2.tar.gz", hash = "sha256:636cb2477cec7f8952536970bc533bc43743542f70392ae026374600add5b887", size = 4968631, upload-time = "2025-06-21T13:39:12.283Z" }
wheels = [
    { url = "https://files.pythonhosted.org/packages/c7/21/705964c7812476f378728bdf590ca4b771ec72385c533964653c68e86bdc/pygments-2.19.2-py3-none-any.whl", hash = "sha256:86540386c03d588bb81d44bc3928634ff26449851e99741617ecb9037ee5ec0b", size = 1225217, upload-time = "2025-06-21T13:39:07.939Z" },
]

[[package]]
name = "pyspark"
version = "4.0.1"
source = { registry = "https://pypi.org/simple" }
dependencies = [
    { name = "py4j" },
]
sdist = { url = "https://files.pythonhosted.org/packages/ae/40/1414582f16c1d7b051c668c2e19c62d21a18bd181d944cb24f5ddbb2423f/pyspark-4.0.1.tar.gz", hash = "sha256:9d1f22d994f60369228397e3479003ffe2dd736ba79165003246ff7bd48e2c73", size = 434204896, upload-time = "2025-09-06T07:15:57.091Z" }

[[package]]
name = "pytest"
version = "8.4.1"
source = { registry = "https://pypi.org/simple" }
dependencies = [
    { name = "colorama", marker = "sys_platform == 'win32'" },
    { name = "iniconfig" },
    { name = "packaging" },
    { name = "pluggy" },
    { name = "pygments" },
]
sdist = { url = "https://files.pythonhosted.org/packages/08/ba/45911d754e8eba3d5a841a5ce61a65a685ff1798421ac054f85aa8747dfb/pytest-8.4.1.tar.gz", hash = "sha256:7c67fd69174877359ed9371ec3af8a3d2b04741818c51e5e99cc1742251fa93c", size = 1517714, upload-time = "2025-06-18T05:48:06.109Z" }
wheels = [
    { url = "https://files.pythonhosted.org/packages/29/16/c8a903f4c4dffe7a12843191437d7cd8e32751d5de349d45d3fe69544e87/pytest-8.4.1-py3-none-any.whl", hash = "sha256:539c70ba6fcead8e78eebbf1115e8b589e7565830d7d006a8723f19ac8a0afb7", size = 365474, upload-time = "2025-06-18T05:48:03.955Z" },
]

[[package]]
name = "python-dateutil"
version = "2.9.0.post0"
source = { registry = "https://pypi.org/simple" }
dependencies = [
    { name = "six" },
]
sdist = { url = "https://files.pythonhosted.org/packages/66/c0/0c8b6ad9f17a802ee498c46e004a0eb49bc148f2fd230864601a86dcf6db/python-dateutil-2.9.0.post0.tar.gz", hash = "sha256:37dd54208da7e1cd875388217d5e00ebd4179249f90fb72437e91a35459a0ad3", size = 342432, upload-time = "2024-03-01T18:36:20.211Z" }
wheels = [
    { url = "https://files.pythonhosted.org/packages/ec/57/56b9bcc3c9c6a792fcbaf139543cee77261f3651ca9da0c93f5c1221264b/python_dateutil-2.9.0.post0-py2.py3-none-any.whl", hash = "sha256:a8b2bc7bffae282281c8140a97d3aa9c14da0b136dfe83f850eea9a5f7470427", size = 229892, upload-time = "2024-03-01T18:36:18.57Z" },
]

[[package]]
name = "pytz"
version = "2025.2"
source = { registry = "https://pypi.org/simple" }
sdist = { url = "https://files.pythonhosted.org/packages/f8/bf/abbd3cdfb8fbc7fb3d4d38d320f2441b1e7cbe29be4f23797b4a2b5d8aac/pytz-2025.2.tar.gz", hash = "sha256:360b9e3dbb49a209c21ad61809c7fb453643e048b38924c765813546746e81c3", size = 320884, upload-time = "2025-03-25T02:25:00.538Z" }
wheels = [
    { url = "https://files.pythonhosted.org/packages/81/c4/34e93fe5f5429d7570ec1fa436f1986fb1f00c3e0f43a589fe2bbcd22c3f/pytz-2025.2-py2.py3-none-any.whl", hash = "sha256:5ddf76296dd8c44c26eb8f4b6f35488f3ccbf6fbbd7adee0b7262d43f0ec2f00", size = 509225, upload-time = "2025-03-25T02:24:58.468Z" },
]

[[package]]
name = "pyyaml"
version = "6.0.2"
source = { registry = "https://pypi.org/simple" }
sdist = { url = "https://files.pythonhosted.org/packages/54/ed/79a089b6be93607fa5cdaedf301d7dfb23af5f25c398d5ead2525b063e17/pyyaml-6.0.2.tar.gz", hash = "sha256:d584d9ec91ad65861cc08d42e834324ef890a082e591037abe114850ff7bbc3e", size = 130631, upload-time = "2024-08-06T20:33:50.674Z" }
wheels = [
    { url = "https://files.pythonhosted.org/packages/f8/aa/7af4e81f7acba21a4c6be026da38fd2b872ca46226673c89a758ebdc4fd2/PyYAML-6.0.2-cp311-cp311-macosx_10_9_x86_64.whl", hash = "sha256:cc1c1159b3d456576af7a3e4d1ba7e6924cb39de8f67111c735f6fc832082774", size = 184612, upload-time = "2024-08-06T20:32:03.408Z" },
    { url = "https://files.pythonhosted.org/packages/8b/62/b9faa998fd185f65c1371643678e4d58254add437edb764a08c5a98fb986/PyYAML-6.0.2-cp311-cp311-macosx_11_0_arm64.whl", hash = "sha256:1e2120ef853f59c7419231f3bf4e7021f1b936f6ebd222406c3b60212205d2ee", size = 172040, upload-time = "2024-08-06T20:32:04.926Z" },
    { url = "https://files.pythonhosted.org/packages/ad/0c/c804f5f922a9a6563bab712d8dcc70251e8af811fce4524d57c2c0fd49a4/PyYAML-6.0.2-cp311-cp311-manylinux_2_17_aarch64.manylinux2014_aarch64.whl", hash = "sha256:5d225db5a45f21e78dd9358e58a98702a0302f2659a3c6cd320564b75b86f47c", size = 736829, upload-time = "2024-08-06T20:32:06.459Z" },
    { url = "https://files.pythonhosted.org/packages/51/16/6af8d6a6b210c8e54f1406a6b9481febf9c64a3109c541567e35a49aa2e7/PyYAML-6.0.2-cp311-cp311-manylinux_2_17_s390x.manylinux2014_s390x.whl", hash = "sha256:5ac9328ec4831237bec75defaf839f7d4564be1e6b25ac710bd1a96321cc8317", size = 764167, upload-time = "2024-08-06T20:32:08.338Z" },
    { url = "https://files.pythonhosted.org/packages/75/e4/2c27590dfc9992f73aabbeb9241ae20220bd9452df27483b6e56d3975cc5/PyYAML-6.0.2-cp311-cp311-manylinux_2_17_x86_64.manylinux2014_x86_64.whl", hash = "sha256:3ad2a3decf9aaba3d29c8f537ac4b243e36bef957511b4766cb0057d32b0be85", size = 762952, upload-time = "2024-08-06T20:32:14.124Z" },
    { url = "https://files.pythonhosted.org/packages/9b/97/ecc1abf4a823f5ac61941a9c00fe501b02ac3ab0e373c3857f7d4b83e2b6/PyYAML-6.0.2-cp311-cp311-musllinux_1_1_aarch64.whl", hash = "sha256:ff3824dc5261f50c9b0dfb3be22b4567a6f938ccce4587b38952d85fd9e9afe4", size = 735301, upload-time = "2024-08-06T20:32:16.17Z" },
    { url = "https://files.pythonhosted.org/packages/45/73/0f49dacd6e82c9430e46f4a027baa4ca205e8b0a9dce1397f44edc23559d/PyYAML-6.0.2-cp311-cp311-musllinux_1_1_x86_64.whl", hash = "sha256:797b4f722ffa07cc8d62053e4cff1486fa6dc094105d13fea7b1de7d8bf71c9e", size = 756638, upload-time = "2024-08-06T20:32:18.555Z" },
    { url = "https://files.pythonhosted.org/packages/22/5f/956f0f9fc65223a58fbc14459bf34b4cc48dec52e00535c79b8db361aabd/PyYAML-6.0.2-cp311-cp311-win32.whl", hash = "sha256:11d8f3dd2b9c1207dcaf2ee0bbbfd5991f571186ec9cc78427ba5bd32afae4b5", size = 143850, upload-time = "2024-08-06T20:32:19.889Z" },
    { url = "https://files.pythonhosted.org/packages/ed/23/8da0bbe2ab9dcdd11f4f4557ccaf95c10b9811b13ecced089d43ce59c3c8/PyYAML-6.0.2-cp311-cp311-win_amd64.whl", hash = "sha256:e10ce637b18caea04431ce14fabcf5c64a1c61ec9c56b071a4b7ca131ca52d44", size = 161980, upload-time = "2024-08-06T20:32:21.273Z" },
    { url = "https://files.pythonhosted.org/packages/86/0c/c581167fc46d6d6d7ddcfb8c843a4de25bdd27e4466938109ca68492292c/PyYAML-6.0.2-cp312-cp312-macosx_10_9_x86_64.whl", hash = "sha256:c70c95198c015b85feafc136515252a261a84561b7b1d51e3384e0655ddf25ab", size = 183873, upload-time = "2024-08-06T20:32:25.131Z" },
    { url = "https://files.pythonhosted.org/packages/a8/0c/38374f5bb272c051e2a69281d71cba6fdb983413e6758b84482905e29a5d/PyYAML-6.0.2-cp312-cp312-macosx_11_0_arm64.whl", hash = "sha256:ce826d6ef20b1bc864f0a68340c8b3287705cae2f8b4b1d932177dcc76721725", size = 173302, upload-time = "2024-08-06T20:32:26.511Z" },
    { url = "https://files.pythonhosted.org/packages/c3/93/9916574aa8c00aa06bbac729972eb1071d002b8e158bd0e83a3b9a20a1f7/PyYAML-6.0.2-cp312-cp312-manylinux_2_17_aarch64.manylinux2014_aarch64.whl", hash = "sha256:1f71ea527786de97d1a0cc0eacd1defc0985dcf6b3f17bb77dcfc8c34bec4dc5", size = 739154, upload-time = "2024-08-06T20:32:28.363Z" },
    { url = "https://files.pythonhosted.org/packages/95/0f/b8938f1cbd09739c6da569d172531567dbcc9789e0029aa070856f123984/PyYAML-6.0.2-cp312-cp312-manylinux_2_17_s390x.manylinux2014_s390x.whl", hash = "sha256:9b22676e8097e9e22e36d6b7bda33190d0d400f345f23d4065d48f4ca7ae0425", size = 766223, upload-time = "2024-08-06T20:32:30.058Z" },
    { url = "https://files.pythonhosted.org/packages/b9/2b/614b4752f2e127db5cc206abc23a8c19678e92b23c3db30fc86ab731d3bd/PyYAML-6.0.2-cp312-cp312-manylinux_2_17_x86_64.manylinux2014_x86_64.whl", hash = "sha256:80bab7bfc629882493af4aa31a4cfa43a4c57c83813253626916b8c7ada83476", size = 767542, upload-time = "2024-08-06T20:32:31.881Z" },
    { url = "https://files.pythonhosted.org/packages/d4/00/dd137d5bcc7efea1836d6264f049359861cf548469d18da90cd8216cf05f/PyYAML-6.0.2-cp312-cp312-musllinux_1_1_aarch64.whl", hash = "sha256:0833f8694549e586547b576dcfaba4a6b55b9e96098b36cdc7ebefe667dfed48", size = 731164, upload-time = "2024-08-06T20:32:37.083Z" },
    { url = "https://files.pythonhosted.org/packages/c9/1f/4f998c900485e5c0ef43838363ba4a9723ac0ad73a9dc42068b12aaba4e4/PyYAML-6.0.2-cp312-cp312-musllinux_1_1_x86_64.whl", hash = "sha256:8b9c7197f7cb2738065c481a0461e50ad02f18c78cd75775628afb4d7137fb3b", size = 756611, upload-time = "2024-08-06T20:32:38.898Z" },
    { url = "https://files.pythonhosted.org/packages/df/d1/f5a275fdb252768b7a11ec63585bc38d0e87c9e05668a139fea92b80634c/PyYAML-6.0.2-cp312-cp312-win32.whl", hash = "sha256:ef6107725bd54b262d6dedcc2af448a266975032bc85ef0172c5f059da6325b4", size = 140591, upload-time = "2024-08-06T20:32:40.241Z" },
    { url = "https://files.pythonhosted.org/packages/0c/e8/4f648c598b17c3d06e8753d7d13d57542b30d56e6c2dedf9c331ae56312e/PyYAML-6.0.2-cp312-cp312-win_amd64.whl", hash = "sha256:7e7401d0de89a9a855c839bc697c079a4af81cf878373abd7dc625847d25cbd8", size = 156338, upload-time = "2024-08-06T20:32:41.93Z" },
    { url = "https://files.pythonhosted.org/packages/ef/e3/3af305b830494fa85d95f6d95ef7fa73f2ee1cc8ef5b495c7c3269fb835f/PyYAML-6.0.2-cp313-cp313-macosx_10_13_x86_64.whl", hash = "sha256:efdca5630322a10774e8e98e1af481aad470dd62c3170801852d752aa7a783ba", size = 181309, upload-time = "2024-08-06T20:32:43.4Z" },
    { url = "https://files.pythonhosted.org/packages/45/9f/3b1c20a0b7a3200524eb0076cc027a970d320bd3a6592873c85c92a08731/PyYAML-6.0.2-cp313-cp313-macosx_11_0_arm64.whl", hash = "sha256:50187695423ffe49e2deacb8cd10510bc361faac997de9efef88badc3bb9e2d1", size = 171679, upload-time = "2024-08-06T20:32:44.801Z" },
    { url = "https://files.pythonhosted.org/packages/7c/9a/337322f27005c33bcb656c655fa78325b730324c78620e8328ae28b64d0c/PyYAML-6.0.2-cp313-cp313-manylinux_2_17_aarch64.manylinux2014_aarch64.whl", hash = "sha256:0ffe8360bab4910ef1b9e87fb812d8bc0a308b0d0eef8c8f44e0254ab3b07133", size = 733428, upload-time = "2024-08-06T20:32:46.432Z" },
    { url = "https://files.pythonhosted.org/packages/a3/69/864fbe19e6c18ea3cc196cbe5d392175b4cf3d5d0ac1403ec3f2d237ebb5/PyYAML-6.0.2-cp313-cp313-manylinux_2_17_s390x.manylinux2014_s390x.whl", hash = "sha256:17e311b6c678207928d649faa7cb0d7b4c26a0ba73d41e99c4fff6b6c3276484", size = 763361, upload-time = "2024-08-06T20:32:51.188Z" },
    { url = "https://files.pythonhosted.org/packages/04/24/b7721e4845c2f162d26f50521b825fb061bc0a5afcf9a386840f23ea19fa/PyYAML-6.0.2-cp313-cp313-manylinux_2_17_x86_64.manylinux2014_x86_64.whl", hash = "sha256:70b189594dbe54f75ab3a1acec5f1e3faa7e8cf2f1e08d9b561cb41b845f69d5", size = 759523, upload-time = "2024-08-06T20:32:53.019Z" },
    { url = "https://files.pythonhosted.org/packages/2b/b2/e3234f59ba06559c6ff63c4e10baea10e5e7df868092bf9ab40e5b9c56b6/PyYAML-6.0.2-cp313-cp313-musllinux_1_1_aarch64.whl", hash = "sha256:41e4e3953a79407c794916fa277a82531dd93aad34e29c2a514c2c0c5fe971cc", size = 726660, upload-time = "2024-08-06T20:32:54.708Z" },
    { url = "https://files.pythonhosted.org/packages/fe/0f/25911a9f080464c59fab9027482f822b86bf0608957a5fcc6eaac85aa515/PyYAML-6.0.2-cp313-cp313-musllinux_1_1_x86_64.whl", hash = "sha256:68ccc6023a3400877818152ad9a1033e3db8625d899c72eacb5a668902e4d652", size = 751597, upload-time = "2024-08-06T20:32:56.985Z" },
    { url = "https://files.pythonhosted.org/packages/14/0d/e2c3b43bbce3cf6bd97c840b46088a3031085179e596d4929729d8d68270/PyYAML-6.0.2-cp313-cp313-win32.whl", hash = "sha256:bc2fa7c6b47d6bc618dd7fb02ef6fdedb1090ec036abab80d4681424b84c1183", size = 140527, upload-time = "2024-08-06T20:33:03.001Z" },
    { url = "https://files.pythonhosted.org/packages/fa/de/02b54f42487e3d3c6efb3f89428677074ca7bf43aae402517bc7cca949f3/PyYAML-6.0.2-cp313-cp313-win_amd64.whl", hash = "sha256:8388ee1976c416731879ac16da0aff3f63b286ffdd57cdeb95f3f2e085687563", size = 156446, upload-time = "2024-08-06T20:33:04.33Z" },
]

[[package]]
name = "requests"
version = "2.32.4"
source = { registry = "https://pypi.org/simple" }
dependencies = [
    { name = "certifi" },
    { name = "charset-normalizer" },
    { name = "idna" },
    { name = "urllib3" },
]
sdist = { url = "https://files.pythonhosted.org/packages/e1/0a/929373653770d8a0d7ea76c37de6e41f11eb07559b103b1c02cafb3f7cf8/requests-2.32.4.tar.gz", hash = "sha256:27d0316682c8a29834d3264820024b62a36942083d52caf2f14c0591336d3422", size = 135258, upload-time = "2025-06-09T16:43:07.34Z" }
wheels = [
    { url = "https://files.pythonhosted.org/packages/7c/e4/56027c4a6b4ae70ca9de302488c5ca95ad4a39e190093d6c1a8ace08341b/requests-2.32.4-py3-none-any.whl", hash = "sha256:27babd3cda2a6d50b30443204ee89830707d396671944c998b5975b031ac2b2c", size = 64847, upload-time = "2025-06-09T16:43:05.728Z" },
]

[[package]]
name = "requirements-parser"
version = "0.13.0"
source = { registry = "https://pypi.org/simple" }
dependencies = [
    { name = "packaging" },
]
sdist = { url = "https://files.pythonhosted.org/packages/95/96/fb6dbfebb524d5601d359a47c78fe7ba1eef90fc4096404aa60c9a906fbb/requirements_parser-0.13.0.tar.gz", hash = "sha256:0843119ca2cb2331de4eb31b10d70462e39ace698fd660a915c247d2301a4418", size = 22630, upload-time = "2025-05-21T13:42:05.464Z" }
wheels = [
    { url = "https://files.pythonhosted.org/packages/bd/60/50fbb6ffb35f733654466f1a90d162bcbea358adc3b0871339254fbc37b2/requirements_parser-0.13.0-py3-none-any.whl", hash = "sha256:2b3173faecf19ec5501971b7222d38f04cb45bb9d87d0ad629ca71e2e62ded14", size = 14782, upload-time = "2025-05-21T13:42:04.007Z" },
]

[[package]]
name = "rsa"
version = "4.9.1"
source = { registry = "https://pypi.org/simple" }
dependencies = [
    { name = "pyasn1" },
]
sdist = { url = "https://files.pythonhosted.org/packages/da/8a/22b7beea3ee0d44b1916c0c1cb0ee3af23b700b6da9f04991899d0c555d4/rsa-4.9.1.tar.gz", hash = "sha256:e7bdbfdb5497da4c07dfd35530e1a902659db6ff241e39d9953cad06ebd0ae75", size = 29034, upload-time = "2025-04-16T09:51:18.218Z" }
wheels = [
    { url = "https://files.pythonhosted.org/packages/64/8d/0133e4eb4beed9e425d9a98ed6e081a55d195481b7632472be1af08d2f6b/rsa-4.9.1-py3-none-any.whl", hash = "sha256:68635866661c6836b8d39430f97a996acbd61bfa49406748ea243539fe239762", size = 34696, upload-time = "2025-04-16T09:51:17.142Z" },
]

[[package]]
name = "ruff"
version = "0.12.2"
source = { registry = "https://pypi.org/simple" }
sdist = { url = "https://files.pythonhosted.org/packages/6c/3d/d9a195676f25d00dbfcf3cf95fdd4c685c497fcfa7e862a44ac5e4e96480/ruff-0.12.2.tar.gz", hash = "sha256:d7b4f55cd6f325cb7621244f19c873c565a08aff5a4ba9c69aa7355f3f7afd3e", size = 4432239, upload-time = "2025-07-03T16:40:19.566Z" }
wheels = [
    { url = "https://files.pythonhosted.org/packages/74/b6/2098d0126d2d3318fd5bec3ad40d06c25d377d95749f7a0c5af17129b3b1/ruff-0.12.2-py3-none-linux_armv6l.whl", hash = "sha256:093ea2b221df1d2b8e7ad92fc6ffdca40a2cb10d8564477a987b44fd4008a7be", size = 10369761, upload-time = "2025-07-03T16:39:38.847Z" },
    { url = "https://files.pythonhosted.org/packages/b1/4b/5da0142033dbe155dc598cfb99262d8ee2449d76920ea92c4eeb9547c208/ruff-0.12.2-py3-none-macosx_10_12_x86_64.whl", hash = "sha256:09e4cf27cc10f96b1708100fa851e0daf21767e9709e1649175355280e0d950e", size = 11155659, upload-time = "2025-07-03T16:39:42.294Z" },
    { url = "https://files.pythonhosted.org/packages/3e/21/967b82550a503d7c5c5c127d11c935344b35e8c521f52915fc858fb3e473/ruff-0.12.2-py3-none-macosx_11_0_arm64.whl", hash = "sha256:8ae64755b22f4ff85e9c52d1f82644abd0b6b6b6deedceb74bd71f35c24044cc", size = 10537769, upload-time = "2025-07-03T16:39:44.75Z" },
    { url = "https://files.pythonhosted.org/packages/33/91/00cff7102e2ec71a4890fb7ba1803f2cdb122d82787c7d7cf8041fe8cbc1/ruff-0.12.2-py3-none-manylinux_2_17_aarch64.manylinux2014_aarch64.whl", hash = "sha256:3eb3a6b2db4d6e2c77e682f0b988d4d61aff06860158fdb413118ca133d57922", size = 10717602, upload-time = "2025-07-03T16:39:47.652Z" },
    { url = "https://files.pythonhosted.org/packages/9b/eb/928814daec4e1ba9115858adcda44a637fb9010618721937491e4e2283b8/ruff-0.12.2-py3-none-manylinux_2_17_armv7l.manylinux2014_armv7l.whl", hash = "sha256:73448de992d05517170fc37169cbca857dfeaeaa8c2b9be494d7bcb0d36c8f4b", size = 10198772, upload-time = "2025-07-03T16:39:49.641Z" },
    { url = "https://files.pythonhosted.org/packages/50/fa/f15089bc20c40f4f72334f9145dde55ab2b680e51afb3b55422effbf2fb6/ruff-0.12.2-py3-none-manylinux_2_17_i686.manylinux2014_i686.whl", hash = "sha256:3b8b94317cbc2ae4a2771af641739f933934b03555e51515e6e021c64441532d", size = 11845173, upload-time = "2025-07-03T16:39:52.069Z" },
    { url = "https://files.pythonhosted.org/packages/43/9f/1f6f98f39f2b9302acc161a4a2187b1e3a97634fe918a8e731e591841cf4/ruff-0.12.2-py3-none-manylinux_2_17_ppc64.manylinux2014_ppc64.whl", hash = "sha256:45fc42c3bf1d30d2008023a0a9a0cfb06bf9835b147f11fe0679f21ae86d34b1", size = 12553002, upload-time = "2025-07-03T16:39:54.551Z" },
    { url = "https://files.pythonhosted.org/packages/d8/70/08991ac46e38ddd231c8f4fd05ef189b1b94be8883e8c0c146a025c20a19/ruff-0.12.2-py3-none-manylinux_2_17_ppc64le.manylinux2014_ppc64le.whl", hash = "sha256:ce48f675c394c37e958bf229fb5c1e843e20945a6d962cf3ea20b7a107dcd9f4", size = 12171330, upload-time = "2025-07-03T16:39:57.55Z" },
    { url = "https://files.pythonhosted.org/packages/88/a9/5a55266fec474acfd0a1c73285f19dd22461d95a538f29bba02edd07a5d9/ruff-0.12.2-py3-none-manylinux_2_17_s390x.manylinux2014_s390x.whl", hash = "sha256:793d8859445ea47591272021a81391350205a4af65a9392401f418a95dfb75c9", size = 11774717, upload-time = "2025-07-03T16:39:59.78Z" },
    { url = "https://files.pythonhosted.org/packages/87/e5/0c270e458fc73c46c0d0f7cf970bb14786e5fdb88c87b5e423a4bd65232b/ruff-0.12.2-py3-none-manylinux_2_17_x86_64.manylinux2014_x86_64.whl", hash = "sha256:6932323db80484dda89153da3d8e58164d01d6da86857c79f1961934354992da", size = 11646659, upload-time = "2025-07-03T16:40:01.934Z" },
    { url = "https://files.pythonhosted.org/packages/b7/b6/45ab96070c9752af37f0be364d849ed70e9ccede07675b0ec4e3ef76b63b/ruff-0.12.2-py3-none-musllinux_1_2_aarch64.whl", hash = "sha256:6aa7e623a3a11538108f61e859ebf016c4f14a7e6e4eba1980190cacb57714ce", size = 10604012, upload-time = "2025-07-03T16:40:04.363Z" },
    { url = "https://files.pythonhosted.org/packages/86/91/26a6e6a424eb147cc7627eebae095cfa0b4b337a7c1c413c447c9ebb72fd/ruff-0.12.2-py3-none-musllinux_1_2_armv7l.whl", hash = "sha256:2a4a20aeed74671b2def096bdf2eac610c7d8ffcbf4fb0e627c06947a1d7078d", size = 10176799, upload-time = "2025-07-03T16:40:06.514Z" },
    { url = "https://files.pythonhosted.org/packages/f5/0c/9f344583465a61c8918a7cda604226e77b2c548daf8ef7c2bfccf2b37200/ruff-0.12.2-py3-none-musllinux_1_2_i686.whl", hash = "sha256:71a4c550195612f486c9d1f2b045a600aeba851b298c667807ae933478fcef04", size = 11241507, upload-time = "2025-07-03T16:40:08.708Z" },
    { url = "https://files.pythonhosted.org/packages/1c/b7/99c34ded8fb5f86c0280278fa89a0066c3760edc326e935ce0b1550d315d/ruff-0.12.2-py3-none-musllinux_1_2_x86_64.whl", hash = "sha256:4987b8f4ceadf597c927beee65a5eaf994c6e2b631df963f86d8ad1bdea99342", size = 11717609, upload-time = "2025-07-03T16:40:10.836Z" },
    { url = "https://files.pythonhosted.org/packages/51/de/8589fa724590faa057e5a6d171e7f2f6cffe3287406ef40e49c682c07d89/ruff-0.12.2-py3-none-win32.whl", hash = "sha256:369ffb69b70cd55b6c3fc453b9492d98aed98062db9fec828cdfd069555f5f1a", size = 10523823, upload-time = "2025-07-03T16:40:13.203Z" },
    { url = "https://files.pythonhosted.org/packages/94/47/8abf129102ae4c90cba0c2199a1a9b0fa896f6f806238d6f8c14448cc748/ruff-0.12.2-py3-none-win_amd64.whl", hash = "sha256:dca8a3b6d6dc9810ed8f328d406516bf4d660c00caeaef36eb831cf4871b0639", size = 11629831, upload-time = "2025-07-03T16:40:15.478Z" },
    { url = "https://files.pythonhosted.org/packages/e2/1f/72d2946e3cc7456bb837e88000eb3437e55f80db339c840c04015a11115d/ruff-0.12.2-py3-none-win_arm64.whl", hash = "sha256:48d6c6bfb4761df68bc05ae630e24f506755e702d4fb08f08460be778c7ccb12", size = 10735334, upload-time = "2025-07-03T16:40:17.677Z" },
]

[[package]]
name = "six"
version = "1.17.0"
source = { registry = "https://pypi.org/simple" }
sdist = { url = "https://files.pythonhosted.org/packages/94/e7/b2c673351809dca68a0e064b6af791aa332cf192da575fd474ed7d6f16a2/six-1.17.0.tar.gz", hash = "sha256:ff70335d468e7eb6ec65b95b99d3a2836546063f63acc5171de367e834932a81", size = 34031, upload-time = "2024-12-04T17:35:28.174Z" }
wheels = [
    { url = "https://files.pythonhosted.org/packages/b7/ce/149a00dd41f10bc29e5921b496af8b574d8413afcd5e30dfa0ed46c2cc5e/six-1.17.0-py2.py3-none-any.whl", hash = "sha256:4721f391ed90541fddacab5acf947aa0d3dc7d27b2e1e8eda2be8970586c3274", size = 11050, upload-time = "2024-12-04T17:35:26.475Z" },
]

[[package]]
name = "smart-open"
version = "7.5.0"
source = { registry = "https://pypi.org/simple" }
dependencies = [
    { name = "wrapt" },
]
sdist = { url = "https://files.pythonhosted.org/packages/67/9a/0a7acb748b86e2922982366d780ca4b16c33f7246fa5860d26005c97e4f3/smart_open-7.5.0.tar.gz", hash = "sha256:f394b143851d8091011832ac8113ea4aba6b92e6c35f6e677ddaaccb169d7cb9", size = 53920, upload-time = "2025-11-08T21:38:40.698Z" }
wheels = [
    { url = "https://files.pythonhosted.org/packages/ad/95/bc978be7ea0babf2fb48a414b6afaad414c6a9e8b1eafc5b8a53c030381a/smart_open-7.5.0-py3-none-any.whl", hash = "sha256:87e695c5148bbb988f15cec00971602765874163be85acb1c9fb8abc012e6599", size = 63940, upload-time = "2025-11-08T21:38:39.024Z" },
]

[package.optional-dependencies]
gcs = [
    { name = "google-cloud-storage" },
]

[[package]]
name = "sniffio"
version = "1.3.1"
source = { registry = "https://pypi.org/simple" }
sdist = { url = "https://files.pythonhosted.org/packages/a2/87/a6771e1546d97e7e041b6ae58d80074f81b7d5121207425c964ddf5cfdbd/sniffio-1.3.1.tar.gz", hash = "sha256:f4324edc670a0f49750a81b895f35c3adb843cca46f0530f79fc1babb23789dc", size = 20372, upload-time = "2024-02-25T23:20:04.057Z" }
wheels = [
    { url = "https://files.pythonhosted.org/packages/e9/44/75a9c9421471a6c4805dbf2356f7c181a29c1879239abab1ea2cc8f38b40/sniffio-1.3.1-py3-none-any.whl", hash = "sha256:2f6da418d1f1e0fddd844478f41680e794e6051915791a034ff65e5f100525a2", size = 10235, upload-time = "2024-02-25T23:20:01.196Z" },
]

[[package]]
name = "tqdm"
version = "4.67.1"
source = { registry = "https://pypi.org/simple" }
dependencies = [
    { name = "colorama", marker = "sys_platform == 'win32'" },
]
sdist = { url = "https://files.pythonhosted.org/packages/a8/4b/29b4ef32e036bb34e4ab51796dd745cdba7ed47ad142a9f4a1eb8e0c744d/tqdm-4.67.1.tar.gz", hash = "sha256:f8aef9c52c08c13a65f30ea34f4e5aac3fd1a34959879d7e59e63027286627f2", size = 169737, upload-time = "2024-11-24T20:12:22.481Z" }
wheels = [
    { url = "https://files.pythonhosted.org/packages/d0/30/dc54f88dd4a2b5dc8a0279bdd7270e735851848b762aeb1c1184ed1f6b14/tqdm-4.67.1-py3-none-any.whl", hash = "sha256:26445eca388f82e72884e0d580d5464cd801a3ea01e63e5601bdff9ba6a48de2", size = 78540, upload-time = "2024-11-24T20:12:19.698Z" },
]

[[package]]
name = "typing-extensions"
version = "4.15.0"
source = { registry = "https://pypi.org/simple" }
sdist = { url = "https://files.pythonhosted.org/packages/72/94/1a15dd82efb362ac84269196e94cf00f187f7ed21c242792a923cdb1c61f/typing_extensions-4.15.0.tar.gz", hash = "sha256:0cea48d173cc12fa28ecabc3b837ea3cf6f38c6d1136f85cbaaf598984861466", size = 109391, upload-time = "2025-08-25T13:49:26.313Z" }
wheels = [
    { url = "https://files.pythonhosted.org/packages/18/67/36e9267722cc04a6b9f15c7f3441c2363321a3ea07da7ae0c0707beb2a9c/typing_extensions-4.15.0-py3-none-any.whl", hash = "sha256:f0fa19c6845758ab08074a0cfa8b7aecb71c999ca73d62883bc25cc018c4e548", size = 44614, upload-time = "2025-08-25T13:49:24.86Z" },
]

[[package]]
name = "typing-inspection"
version = "0.4.2"
source = { registry = "https://pypi.org/simple" }
dependencies = [
    { name = "typing-extensions" },
]
sdist = { url = "https://files.pythonhosted.org/packages/55/e3/70399cb7dd41c10ac53367ae42139cf4b1ca5f36bb3dc6c9d33acdb43655/typing_inspection-0.4.2.tar.gz", hash = "sha256:ba561c48a67c5958007083d386c3295464928b01faa735ab8547c5692e87f464", size = 75949, upload-time = "2025-10-01T02:14:41.687Z" }
wheels = [
    { url = "https://files.pythonhosted.org/packages/dc/9b/47798a6c91d8bdb567fe2698fe81e0c6b7cb7ef4d13da4114b41d239f65d/typing_inspection-0.4.2-py3-none-any.whl", hash = "sha256:4ed1cacbdc298c220f1bd249ed5287caa16f34d44ef4e9c3d0cbad5b521545e7", size = 14611, upload-time = "2025-10-01T02:14:40.154Z" },
]

[[package]]
name = "tzdata"
version = "2025.2"
source = { registry = "https://pypi.org/simple" }
sdist = { url = "https://files.pythonhosted.org/packages/95/32/1a225d6164441be760d75c2c42e2780dc0873fe382da3e98a2e1e48361e5/tzdata-2025.2.tar.gz", hash = "sha256:b60a638fcc0daffadf82fe0f57e53d06bdec2f36c4df66280ae79bce6bd6f2b9", size = 196380, upload-time = "2025-03-23T13:54:43.652Z" }
wheels = [
    { url = "https://files.pythonhosted.org/packages/5c/23/c7abc0ca0a1526a0774eca151daeb8de62ec457e77262b66b359c3c7679e/tzdata-2025.2-py2.py3-none-any.whl", hash = "sha256:1a403fada01ff9221ca8044d701868fa132215d84beb92242d9acd2147f667a8", size = 347839, upload-time = "2025-03-23T13:54:41.845Z" },
]

[[package]]
name = "urllib3"
version = "2.5.0"
source = { registry = "https://pypi.org/simple" }
sdist = { url = "https://files.pythonhosted.org/packages/15/22/9ee70a2574a4f4599c47dd506532914ce044817c7752a79b6a51286319bc/urllib3-2.5.0.tar.gz", hash = "sha256:3fc47733c7e419d4bc3f6b3dc2b4f890bb743906a30d56ba4a5bfa4bbff92760", size = 393185, upload-time = "2025-06-18T14:07:41.644Z" }
wheels = [
    { url = "https://files.pythonhosted.org/packages/a7/c2/fe1e52489ae3122415c51f387e221dd0773709bad6c6cdaa599e8a2c5185/urllib3-2.5.0-py3-none-any.whl", hash = "sha256:e6b01673c0fa6a13e374b50871808eb3bf7046c4b125b216f6bf1cc604cff0dc", size = 129795, upload-time = "2025-06-18T14:07:40.39Z" },
]

[[package]]
name = "virtualenv"
version = "20.35.4"
source = { registry = "https://pypi.org/simple" }
dependencies = [
    { name = "distlib" },
    { name = "filelock" },
    { name = "platformdirs" },
]
sdist = { url = "https://files.pythonhosted.org/packages/20/28/e6f1a6f655d620846bd9df527390ecc26b3805a0c5989048c210e22c5ca9/virtualenv-20.35.4.tar.gz", hash = "sha256:643d3914d73d3eeb0c552cbb12d7e82adf0e504dbf86a3182f8771a153a1971c", size = 6028799, upload-time = "2025-10-29T06:57:40.511Z" }
wheels = [
    { url = "https://files.pythonhosted.org/packages/79/0c/c05523fa3181fdf0c9c52a6ba91a23fbf3246cc095f26f6516f9c60e6771/virtualenv-20.35.4-py3-none-any.whl", hash = "sha256:c21c9cede36c9753eeade68ba7d523529f228a403463376cf821eaae2b650f1b", size = 6005095, upload-time = "2025-10-29T06:57:37.598Z" },
]

[[package]]
name = "win32-setctime"
version = "1.2.0"
source = { registry = "https://pypi.org/simple" }
sdist = { url = "https://files.pythonhosted.org/packages/b3/8f/705086c9d734d3b663af0e9bb3d4de6578d08f46b1b101c2442fd9aecaa2/win32_setctime-1.2.0.tar.gz", hash = "sha256:ae1fdf948f5640aae05c511ade119313fb6a30d7eabe25fef9764dca5873c4c0", size = 4867, upload-time = "2024-12-07T15:28:28.314Z" }
wheels = [
    { url = "https://files.pythonhosted.org/packages/e1/07/c6fe3ad3e685340704d314d765b7912993bcb8dc198f0e7a89382d37974b/win32_setctime-1.2.0-py3-none-any.whl", hash = "sha256:95d644c4e708aba81dc3704a116d8cbc974d70b3bdb8be1d150e36be6e9d1390", size = 4083, upload-time = "2024-12-07T15:28:26.465Z" },
]

[[package]]
name = "wrapt"
version = "2.0.1"
source = { registry = "https://pypi.org/simple" }
sdist = { url = "https://files.pythonhosted.org/packages/49/2a/6de8a50cb435b7f42c46126cf1a54b2aab81784e74c8595c8e025e8f36d3/wrapt-2.0.1.tar.gz", hash = "sha256:9c9c635e78497cacb81e84f8b11b23e0aacac7a136e73b8e5b2109a1d9fc468f", size = 82040, upload-time = "2025-11-07T00:45:33.312Z" }
wheels = [
    { url = "https://files.pythonhosted.org/packages/98/60/553997acf3939079dab022e37b67b1904b5b0cc235503226898ba573b10c/wrapt-2.0.1-cp311-cp311-macosx_10_9_universal2.whl", hash = "sha256:0e17283f533a0d24d6e5429a7d11f250a58d28b4ae5186f8f47853e3e70d2590", size = 77480, upload-time = "2025-11-07T00:43:30.573Z" },
    { url = "https://files.pythonhosted.org/packages/2d/50/e5b3d30895d77c52105c6d5cbf94d5b38e2a3dd4a53d22d246670da98f7c/wrapt-2.0.1-cp311-cp311-macosx_10_9_x86_64.whl", hash = "sha256:85df8d92158cb8f3965aecc27cf821461bb5f40b450b03facc5d9f0d4d6ddec6", size = 60690, upload-time = "2025-11-07T00:43:31.594Z" },
    { url = "https://files.pythonhosted.org/packages/f0/40/660b2898703e5cbbb43db10cdefcc294274458c3ca4c68637c2b99371507/wrapt-2.0.1-cp311-cp311-macosx_11_0_arm64.whl", hash = "sha256:c1be685ac7700c966b8610ccc63c3187a72e33cab53526a27b2a285a662cd4f7", size = 61578, upload-time = "2025-11-07T00:43:32.918Z" },
    { url = "https://files.pythonhosted.org/packages/5b/36/825b44c8a10556957bc0c1d84c7b29a40e05fcf1873b6c40aa9dbe0bd972/wrapt-2.0.1-cp311-cp311-manylinux1_x86_64.manylinux_2_28_x86_64.manylinux_2_5_x86_64.whl", hash = "sha256:df0b6d3b95932809c5b3fecc18fda0f1e07452d05e2662a0b35548985f256e28", size = 114115, upload-time = "2025-11-07T00:43:35.605Z" },
    { url = "https://files.pythonhosted.org/packages/83/73/0a5d14bb1599677304d3c613a55457d34c344e9b60eda8a737c2ead7619e/wrapt-2.0.1-cp311-cp311-manylinux2014_aarch64.manylinux_2_17_aarch64.manylinux_2_28_aarch64.whl", hash = "sha256:4da7384b0e5d4cae05c97cd6f94faaf78cc8b0f791fc63af43436d98c4ab37bb", size = 116157, upload-time = "2025-11-07T00:43:37.058Z" },
    { url = "https://files.pythonhosted.org/packages/01/22/1c158fe763dbf0a119f985d945711d288994fe5514c0646ebe0eb18b016d/wrapt-2.0.1-cp311-cp311-manylinux_2_31_riscv64.manylinux_2_39_riscv64.whl", hash = "sha256:ec65a78fbd9d6f083a15d7613b2800d5663dbb6bb96003899c834beaa68b242c", size = 112535, upload-time = "2025-11-07T00:43:34.138Z" },
    { url = "https://files.pythonhosted.org/packages/5c/28/4f16861af67d6de4eae9927799b559c20ebdd4fe432e89ea7fe6fcd9d709/wrapt-2.0.1-cp311-cp311-musllinux_1_2_aarch64.whl", hash = "sha256:7de3cc939be0e1174969f943f3b44e0d79b6f9a82198133a5b7fc6cc92882f16", size = 115404, upload-time = "2025-11-07T00:43:39.214Z" },
    { url = "https://files.pythonhosted.org/packages/a0/8b/7960122e625fad908f189b59c4aae2d50916eb4098b0fb2819c5a177414f/wrapt-2.0.1-cp311-cp311-musllinux_1_2_riscv64.whl", hash = "sha256:fb1a5b72cbd751813adc02ef01ada0b0d05d3dcbc32976ce189a1279d80ad4a2", size = 111802, upload-time = "2025-11-07T00:43:40.476Z" },
    { url = "https://files.pythonhosted.org/packages/3e/73/7881eee5ac31132a713ab19a22c9e5f1f7365c8b1df50abba5d45b781312/wrapt-2.0.1-cp311-cp311-musllinux_1_2_x86_64.whl", hash = "sha256:3fa272ca34332581e00bf7773e993d4f632594eb2d1b0b162a9038df0fd971dd", size = 113837, upload-time = "2025-11-07T00:43:42.921Z" },
    { url = "https://files.pythonhosted.org/packages/45/00/9499a3d14e636d1f7089339f96c4409bbc7544d0889f12264efa25502ae8/wrapt-2.0.1-cp311-cp311-win32.whl", hash = "sha256:fc007fdf480c77301ab1afdbb6ab22a5deee8885f3b1ed7afcb7e5e84a0e27be", size = 58028, upload-time = "2025-11-07T00:43:47.369Z" },
    { url = "https://files.pythonhosted.org/packages/70/5d/8f3d7eea52f22638748f74b102e38fdf88cb57d08ddeb7827c476a20b01b/wrapt-2.0.1-cp311-cp311-win_amd64.whl", hash = "sha256:47434236c396d04875180171ee1f3815ca1eada05e24a1ee99546320d54d1d1b", size = 60385, upload-time = "2025-11-07T00:43:44.34Z" },
    { url = "https://files.pythonhosted.org/packages/14/e2/32195e57a8209003587bbbad44d5922f13e0ced2a493bb46ca882c5b123d/wrapt-2.0.1-cp311-cp311-win_arm64.whl", hash = "sha256:837e31620e06b16030b1d126ed78e9383815cbac914693f54926d816d35d8edf", size = 58893, upload-time = "2025-11-07T00:43:46.161Z" },
    { url = "https://files.pythonhosted.org/packages/cb/73/8cb252858dc8254baa0ce58ce382858e3a1cf616acebc497cb13374c95c6/wrapt-2.0.1-cp312-cp312-macosx_10_13_universal2.whl", hash = "sha256:1fdbb34da15450f2b1d735a0e969c24bdb8d8924892380126e2a293d9902078c", size = 78129, upload-time = "2025-11-07T00:43:48.852Z" },
    { url = "https://files.pythonhosted.org/packages/19/42/44a0db2108526ee6e17a5ab72478061158f34b08b793df251d9fbb9a7eb4/wrapt-2.0.1-cp312-cp312-macosx_10_13_x86_64.whl", hash = "sha256:3d32794fe940b7000f0519904e247f902f0149edbe6316c710a8562fb6738841", size = 61205, upload-time = "2025-11-07T00:43:50.402Z" },
    { url = "https://files.pythonhosted.org/packages/4d/8a/5b4b1e44b791c22046e90d9b175f9a7581a8cc7a0debbb930f81e6ae8e25/wrapt-2.0.1-cp312-cp312-macosx_11_0_arm64.whl", hash = "sha256:386fb54d9cd903ee0012c09291336469eb7b244f7183d40dc3e86a16a4bace62", size = 61692, upload-time = "2025-11-07T00:43:51.678Z" },
    { url = "https://files.pythonhosted.org/packages/11/53/3e794346c39f462bcf1f58ac0487ff9bdad02f9b6d5ee2dc84c72e0243b2/wrapt-2.0.1-cp312-cp312-manylinux1_x86_64.manylinux_2_28_x86_64.manylinux_2_5_x86_64.whl", hash = "sha256:7b219cb2182f230676308cdcacd428fa837987b89e4b7c5c9025088b8a6c9faf", size = 121492, upload-time = "2025-11-07T00:43:55.017Z" },
    { url = "https://files.pythonhosted.org/packages/c6/7e/10b7b0e8841e684c8ca76b462a9091c45d62e8f2de9c4b1390b690eadf16/wrapt-2.0.1-cp312-cp312-manylinux2014_aarch64.manylinux_2_17_aarch64.manylinux_2_28_aarch64.whl", hash = "sha256:641e94e789b5f6b4822bb8d8ebbdfc10f4e4eae7756d648b717d980f657a9eb9", size = 123064, upload-time = "2025-11-07T00:43:56.323Z" },
    { url = "https://files.pythonhosted.org/packages/0e/d1/3c1e4321fc2f5ee7fd866b2d822aa89b84495f28676fd976c47327c5b6aa/wrapt-2.0.1-cp312-cp312-manylinux_2_31_riscv64.manylinux_2_39_riscv64.whl", hash = "sha256:fe21b118b9f58859b5ebaa4b130dee18669df4bd111daad082b7beb8799ad16b", size = 117403, upload-time = "2025-11-07T00:43:53.258Z" },
    { url = "https://files.pythonhosted.org/packages/a4/b0/d2f0a413cf201c8c2466de08414a15420a25aa83f53e647b7255cc2fab5d/wrapt-2.0.1-cp312-cp312-musllinux_1_2_aarch64.whl", hash = "sha256:17fb85fa4abc26a5184d93b3efd2dcc14deb4b09edcdb3535a536ad34f0b4dba", size = 121500, upload-time = "2025-11-07T00:43:57.468Z" },
    { url = "https://files.pythonhosted.org/packages/bd/45/bddb11d28ca39970a41ed48a26d210505120f925918592283369219f83cc/wrapt-2.0.1-cp312-cp312-musllinux_1_2_riscv64.whl", hash = "sha256:b89ef9223d665ab255ae42cc282d27d69704d94be0deffc8b9d919179a609684", size = 116299, upload-time = "2025-11-07T00:43:58.877Z" },
    { url = "https://files.pythonhosted.org/packages/81/af/34ba6dd570ef7a534e7eec0c25e2615c355602c52aba59413411c025a0cb/wrapt-2.0.1-cp312-cp312-musllinux_1_2_x86_64.whl", hash = "sha256:a453257f19c31b31ba593c30d997d6e5be39e3b5ad9148c2af5a7314061c63eb", size = 120622, upload-time = "2025-11-07T00:43:59.962Z" },
    { url = "https://files.pythonhosted.org/packages/e2/3e/693a13b4146646fb03254636f8bafd20c621955d27d65b15de07ab886187/wrapt-2.0.1-cp312-cp312-win32.whl", hash = "sha256:3e271346f01e9c8b1130a6a3b0e11908049fe5be2d365a5f402778049147e7e9", size = 58246, upload-time = "2025-11-07T00:44:03.169Z" },
    { url = "https://files.pythonhosted.org/packages/a7/36/715ec5076f925a6be95f37917b66ebbeaa1372d1862c2ccd7a751574b068/wrapt-2.0.1-cp312-cp312-win_amd64.whl", hash = "sha256:2da620b31a90cdefa9cd0c2b661882329e2e19d1d7b9b920189956b76c564d75", size = 60492, upload-time = "2025-11-07T00:44:01.027Z" },
    { url = "https://files.pythonhosted.org/packages/ef/3e/62451cd7d80f65cc125f2b426b25fbb6c514bf6f7011a0c3904fc8c8df90/wrapt-2.0.1-cp312-cp312-win_arm64.whl", hash = "sha256:aea9c7224c302bc8bfc892b908537f56c430802560e827b75ecbde81b604598b", size = 58987, upload-time = "2025-11-07T00:44:02.095Z" },
    { url = "https://files.pythonhosted.org/packages/ad/fe/41af4c46b5e498c90fc87981ab2972fbd9f0bccda597adb99d3d3441b94b/wrapt-2.0.1-cp313-cp313-macosx_10_13_universal2.whl", hash = "sha256:47b0f8bafe90f7736151f61482c583c86b0693d80f075a58701dd1549b0010a9", size = 78132, upload-time = "2025-11-07T00:44:04.628Z" },
    { url = "https://files.pythonhosted.org/packages/1c/92/d68895a984a5ebbbfb175512b0c0aad872354a4a2484fbd5552e9f275316/wrapt-2.0.1-cp313-cp313-macosx_10_13_x86_64.whl", hash = "sha256:cbeb0971e13b4bd81d34169ed57a6dda017328d1a22b62fda45e1d21dd06148f", size = 61211, upload-time = "2025-11-07T00:44:05.626Z" },
    { url = "https://files.pythonhosted.org/packages/e8/26/ba83dc5ae7cf5aa2b02364a3d9cf74374b86169906a1f3ade9a2d03cf21c/wrapt-2.0.1-cp313-cp313-macosx_11_0_arm64.whl", hash = "sha256:eb7cffe572ad0a141a7886a1d2efa5bef0bf7fe021deeea76b3ab334d2c38218", size = 61689, upload-time = "2025-11-07T00:44:06.719Z" },
    { url = "https://files.pythonhosted.org/packages/cf/67/d7a7c276d874e5d26738c22444d466a3a64ed541f6ef35f740dbd865bab4/wrapt-2.0.1-cp313-cp313-manylinux1_x86_64.manylinux_2_28_x86_64.manylinux_2_5_x86_64.whl", hash = "sha256:c8d60527d1ecfc131426b10d93ab5d53e08a09c5fa0175f6b21b3252080c70a9", size = 121502, upload-time = "2025-11-07T00:44:09.557Z" },
    { url = "https://files.pythonhosted.org/packages/0f/6b/806dbf6dd9579556aab22fc92908a876636e250f063f71548a8660382184/wrapt-2.0.1-cp313-cp313-manylinux2014_aarch64.manylinux_2_17_aarch64.manylinux_2_28_aarch64.whl", hash = "sha256:c654eafb01afac55246053d67a4b9a984a3567c3808bb7df2f8de1c1caba2e1c", size = 123110, upload-time = "2025-11-07T00:44:10.64Z" },
    { url = "https://files.pythonhosted.org/packages/e5/08/cdbb965fbe4c02c5233d185d070cabed2ecc1f1e47662854f95d77613f57/wrapt-2.0.1-cp313-cp313-manylinux_2_31_riscv64.manylinux_2_39_riscv64.whl", hash = "sha256:98d873ed6c8b4ee2418f7afce666751854d6d03e3c0ec2a399bb039cd2ae89db", size = 117434, upload-time = "2025-11-07T00:44:08.138Z" },
    { url = "https://files.pythonhosted.org/packages/2d/d1/6aae2ce39db4cb5216302fa2e9577ad74424dfbe315bd6669725569e048c/wrapt-2.0.1-cp313-cp313-musllinux_1_2_aarch64.whl", hash = "sha256:c9e850f5b7fc67af856ff054c71690d54fa940c3ef74209ad9f935b4f66a0233", size = 121533, upload-time = "2025-11-07T00:44:12.142Z" },
    { url = "https://files.pythonhosted.org/packages/79/35/565abf57559fbe0a9155c29879ff43ce8bd28d2ca61033a3a3dd67b70794/wrapt-2.0.1-cp313-cp313-musllinux_1_2_riscv64.whl", hash = "sha256:e505629359cb5f751e16e30cf3f91a1d3ddb4552480c205947da415d597f7ac2", size = 116324, upload-time = "2025-11-07T00:44:13.28Z" },
    { url = "https://files.pythonhosted.org/packages/e1/e0/53ff5e76587822ee33e560ad55876d858e384158272cd9947abdd4ad42ca/wrapt-2.0.1-cp313-cp313-musllinux_1_2_x86_64.whl", hash = "sha256:2879af909312d0baf35f08edeea918ee3af7ab57c37fe47cb6a373c9f2749c7b", size = 120627, upload-time = "2025-11-07T00:44:14.431Z" },
    { url = "https://files.pythonhosted.org/packages/7c/7b/38df30fd629fbd7612c407643c63e80e1c60bcc982e30ceeae163a9800e7/wrapt-2.0.1-cp313-cp313-win32.whl", hash = "sha256:d67956c676be5a24102c7407a71f4126d30de2a569a1c7871c9f3cabc94225d7", size = 58252, upload-time = "2025-11-07T00:44:17.814Z" },
    { url = "https://files.pythonhosted.org/packages/85/64/d3954e836ea67c4d3ad5285e5c8fd9d362fd0a189a2db622df457b0f4f6a/wrapt-2.0.1-cp313-cp313-win_amd64.whl", hash = "sha256:9ca66b38dd642bf90c59b6738af8070747b610115a39af2498535f62b5cdc1c3", size = 60500, upload-time = "2025-11-07T00:44:15.561Z" },
    { url = "https://files.pythonhosted.org/packages/89/4e/3c8b99ac93527cfab7f116089db120fef16aac96e5f6cdb724ddf286086d/wrapt-2.0.1-cp313-cp313-win_arm64.whl", hash = "sha256:5a4939eae35db6b6cec8e7aa0e833dcca0acad8231672c26c2a9ab7a0f8ac9c8", size = 58993, upload-time = "2025-11-07T00:44:16.65Z" },
    { url = "https://files.pythonhosted.org/packages/f9/f4/eff2b7d711cae20d220780b9300faa05558660afb93f2ff5db61fe725b9a/wrapt-2.0.1-cp313-cp313t-macosx_10_13_universal2.whl", hash = "sha256:a52f93d95c8d38fed0669da2ebdb0b0376e895d84596a976c15a9eb45e3eccb3", size = 82028, upload-time = "2025-11-07T00:44:18.944Z" },
    { url = "https://files.pythonhosted.org/packages/0c/67/cb945563f66fd0f61a999339460d950f4735c69f18f0a87ca586319b1778/wrapt-2.0.1-cp313-cp313t-macosx_10_13_x86_64.whl", hash = "sha256:4e54bbf554ee29fcceee24fa41c4d091398b911da6e7f5d7bffda963c9aed2e1", size = 62949, upload-time = "2025-11-07T00:44:20.074Z" },
    { url = "https://files.pythonhosted.org/packages/ec/ca/f63e177f0bbe1e5cf5e8d9b74a286537cd709724384ff20860f8f6065904/wrapt-2.0.1-cp313-cp313t-macosx_11_0_arm64.whl", hash = "sha256:908f8c6c71557f4deaa280f55d0728c3bca0960e8c3dd5ceeeafb3c19942719d", size = 63681, upload-time = "2025-11-07T00:44:21.345Z" },
    { url = "https://files.pythonhosted.org/packages/39/a1/1b88fcd21fd835dca48b556daef750952e917a2794fa20c025489e2e1f0f/wrapt-2.0.1-cp313-cp313t-manylinux1_x86_64.manylinux_2_28_x86_64.manylinux_2_5_x86_64.whl", hash = "sha256:e2f84e9af2060e3904a32cea9bb6db23ce3f91cfd90c6b426757cf7cc01c45c7", size = 152696, upload-time = "2025-11-07T00:44:24.318Z" },
    { url = "https://files.pythonhosted.org/packages/62/1c/d9185500c1960d9f5f77b9c0b890b7fc62282b53af7ad1b6bd779157f714/wrapt-2.0.1-cp313-cp313t-manylinux2014_aarch64.manylinux_2_17_aarch64.manylinux_2_28_aarch64.whl", hash = "sha256:e3612dc06b436968dfb9142c62e5dfa9eb5924f91120b3c8ff501ad878f90eb3", size = 158859, upload-time = "2025-11-07T00:44:25.494Z" },
    { url = "https://files.pythonhosted.org/packages/91/60/5d796ed0f481ec003220c7878a1d6894652efe089853a208ea0838c13086/wrapt-2.0.1-cp313-cp313t-manylinux_2_31_riscv64.manylinux_2_39_riscv64.whl", hash = "sha256:6d2d947d266d99a1477cd005b23cbd09465276e302515e122df56bb9511aca1b", size = 146068, upload-time = "2025-11-07T00:44:22.81Z" },
    { url = "https://files.pythonhosted.org/packages/04/f8/75282dd72f102ddbfba137e1e15ecba47b40acff32c08ae97edbf53f469e/wrapt-2.0.1-cp313-cp313t-musllinux_1_2_aarch64.whl", hash = "sha256:7d539241e87b650cbc4c3ac9f32c8d1ac8a54e510f6dca3f6ab60dcfd48c9b10", size = 155724, upload-time = "2025-11-07T00:44:26.634Z" },
    { url = "https://files.pythonhosted.org/packages/5a/27/fe39c51d1b344caebb4a6a9372157bdb8d25b194b3561b52c8ffc40ac7d1/wrapt-2.0.1-cp313-cp313t-musllinux_1_2_riscv64.whl", hash = "sha256:4811e15d88ee62dbf5c77f2c3ff3932b1e3ac92323ba3912f51fc4016ce81ecf", size = 144413, upload-time = "2025-11-07T00:44:27.939Z" },
    { url = "https://files.pythonhosted.org/packages/83/2b/9f6b643fe39d4505c7bf926d7c2595b7cb4b607c8c6b500e56c6b36ac238/wrapt-2.0.1-cp313-cp313t-musllinux_1_2_x86_64.whl", hash = "sha256:c1c91405fcf1d501fa5d55df21e58ea49e6b879ae829f1039faaf7e5e509b41e", size = 150325, upload-time = "2025-11-07T00:44:29.29Z" },
    { url = "https://files.pythonhosted.org/packages/bb/b6/20ffcf2558596a7f58a2e69c89597128781f0b88e124bf5a4cadc05b8139/wrapt-2.0.1-cp313-cp313t-win32.whl", hash = "sha256:e76e3f91f864e89db8b8d2a8311d57df93f01ad6bb1e9b9976d1f2e83e18315c", size = 59943, upload-time = "2025-11-07T00:44:33.211Z" },
    { url = "https://files.pythonhosted.org/packages/87/6a/0e56111cbb3320151eed5d3821ee1373be13e05b376ea0870711f18810c3/wrapt-2.0.1-cp313-cp313t-win_amd64.whl", hash = "sha256:83ce30937f0ba0d28818807b303a412440c4b63e39d3d8fc036a94764b728c92", size = 63240, upload-time = "2025-11-07T00:44:30.935Z" },
    { url = "https://files.pythonhosted.org/packages/1d/54/5ab4c53ea1f7f7e5c3e7c1095db92932cc32fd62359d285486d00c2884c3/wrapt-2.0.1-cp313-cp313t-win_arm64.whl", hash = "sha256:4b55cacc57e1dc2d0991dbe74c6419ffd415fb66474a02335cb10efd1aa3f84f", size = 60416, upload-time = "2025-11-07T00:44:32.002Z" },
    { url = "https://files.pythonhosted.org/packages/15/d1/b51471c11592ff9c012bd3e2f7334a6ff2f42a7aed2caffcf0bdddc9cb89/wrapt-2.0.1-py3-none-any.whl", hash = "sha256:4d2ce1bf1a48c5277d7969259232b57645aae5686dba1eaeade39442277afbca", size = 44046, upload-time = "2025-11-07T00:45:32.116Z" },
]<|MERGE_RESOLUTION|>--- conflicted
+++ resolved
@@ -248,8 +248,6 @@
 ]
 
 [[package]]
-<<<<<<< HEAD
-=======
 name = "et-xmlfile"
 version = "2.0.0"
 source = { registry = "https://pypi.org/simple" }
@@ -268,7 +266,6 @@
 ]
 
 [[package]]
->>>>>>> 56c05cea
 name = "fastobo"
 version = "0.14.1"
 source = { registry = "https://pypi.org/simple" }
@@ -476,8 +473,6 @@
 ]
 
 [[package]]
-<<<<<<< HEAD
-=======
 name = "ipykernel"
 version = "7.1.0"
 source = { registry = "https://pypi.org/simple" }
@@ -637,7 +632,6 @@
 ]
 
 [[package]]
->>>>>>> 56c05cea
 name = "loguru"
 version = "0.7.3"
 source = { registry = "https://pypi.org/simple" }
@@ -930,11 +924,7 @@
 
 [[package]]
 name = "pts"
-<<<<<<< HEAD
-version = "25.3.1.dev3"
-=======
 version = "25.3.1.dev6"
->>>>>>> 56c05cea
 source = { editable = "." }
 dependencies = [
     { name = "defusedxml" },
@@ -970,15 +960,9 @@
     { name = "coverage", marker = "extra == 'test'", specifier = "==7.9.1" },
     { name = "defusedxml", specifier = ">=0.7.1" },
     { name = "loguru", specifier = "==0.7.3" },
-<<<<<<< HEAD
-    { name = "networkx", specifier = ">=3.2" },
-    { name = "obonet", specifier = ">=0.3.1" },
-    { name = "openai", specifier = "==1.8" },
-=======
     { name = "ontoma", specifier = "==2.1.0" },
     { name = "openai", specifier = ">=2.7.2" },
     { name = "openpyxl", specifier = ">=3.1.5" },
->>>>>>> 56c05cea
     { name = "opentargets-otter", specifier = "==25.0.16" },
     { name = "pandas", specifier = ">=2.3.2" },
     { name = "polars", specifier = "==1.31.0" },
