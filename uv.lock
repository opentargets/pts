--- conflicted
+++ resolved
@@ -1076,11 +1076,7 @@
     { name = "pandas" },
     { name = "polars" },
     { name = "pyspark" },
-<<<<<<< HEAD
-    { name = "smart-open", extra = ["gcs"] },
-=======
     { name = "setuptools" },
->>>>>>> 1ba2e64c
 ]
 
 [package.optional-dependencies]
@@ -1102,28 +1098,15 @@
     { name = "coverage", marker = "extra == 'test'", specifier = "==7.9.1" },
     { name = "defusedxml", specifier = ">=0.7.1" },
     { name = "loguru", specifier = "==0.7.3" },
-<<<<<<< HEAD
-    { name = "networkx", specifier = ">=3.2" },
-    { name = "obonet", specifier = ">=0.3.1" },
-    { name = "ontoma", specifier = "==2.1.0" },
-=======
     { name = "ontoma", specifier = "==2.1.1" },
->>>>>>> 1ba2e64c
     { name = "openai", specifier = ">=2.7.2" },
     { name = "openpyxl", specifier = ">=3.1.5" },
     { name = "opentargets-otter", specifier = ">=25.0.16" },
     { name = "pandas", specifier = ">=2.3.2" },
     { name = "polars", specifier = "==1.31.0" },
-<<<<<<< HEAD
-    { name = "pronto", specifier = ">=2.7.0" },
-    { name = "pyspark", specifier = ">=3.5.7" },
-    { name = "pytest", marker = "extra == 'test'", specifier = "==8.4.1" },
-    { name = "smart-open", extras = ["gcs"], specifier = ">=7.0.0" },
-=======
     { name = "pyspark", specifier = "==3.5.7" },
     { name = "pytest", marker = "extra == 'test'", specifier = "==8.4.1" },
     { name = "setuptools", specifier = ">=80.9.0" },
->>>>>>> 1ba2e64c
 ]
 provides-extras = ["test"]
 
