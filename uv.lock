--- conflicted
+++ resolved
@@ -590,11 +590,7 @@
 
 [[package]]
 name = "pts"
-<<<<<<< HEAD
-version = "25.3.9rc1"
-=======
-version = "25.3.0.dev7"
->>>>>>> d1809c30
+version = "25.3.0.dev8"
 source = { editable = "." }
 dependencies = [
     { name = "defusedxml" },
