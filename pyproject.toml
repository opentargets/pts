--- conflicted
+++ resolved
@@ -1,10 +1,6 @@
 [project]
 name = "PTS"
-<<<<<<< HEAD
-version = "25.3.6-rc.1"
-=======
-version = "25.3.1-rc.1"
->>>>>>> f8ed3f1a
+version = "25.3.2-rc.1"
 description = "Open Targets Pipeline Transformation Stage"
 readme = "README.md"
 requires-python = ">=3.13"
