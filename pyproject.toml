--- conflicted
+++ resolved
@@ -1,10 +1,6 @@
 [project]
 name = "PTS"
-<<<<<<< HEAD
-version = "25.3.12-rc.1"
-=======
-version = "25.3.0-dev.10"
->>>>>>> 7ad31cbb
+version = "25.3.0-dev.11"
 description = "Open Targets Pipeline Transformation Stage"
 readme = "README.md"
 requires-python = ">=3.13"
