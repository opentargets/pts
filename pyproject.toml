[project]
name = "PTS"
<<<<<<< HEAD
version = "25.3.0-dev.8"
=======
version = "25.3.0-dev.11"
>>>>>>> 94cb67b6
description = "Open Targets Pipeline Transformation Stage"
readme = "README.md"
requires-python = ">=3.11,<3.14"
dependencies = [
  "loguru==0.7.3",
  "openpyxl>=3.1.5",
  "opentargets-otter==25.0.15",
  "pandas>=2.3.2",
  "polars==1.31.0",
  "pyspark>=4.0.0",
]

[dependency-groups]
dev = ["deptry==0.23.0", "pre-commit>=4.3.0", "pytest>=8.4.1", "ruff==0.12.2"]

[project.optional-dependencies]
test = ["pytest==8.4.1", "coverage==7.9.1", "pytest-mock==3.14.1"]

[project.scripts]
pts = "pts.core:main"

[build-system]
requires = ["hatchling"]
build-backend = "hatchling.build"

[tool.coverage.report]
exclude_lines = ["pragma: no cover", "if TYPE_CHECKING:"]

[tool.pytest.ini_options]
testpaths = ["src/test"]

[tool.ruff]
target-version = 'py313'
line-length = 120
preview = true

[tool.ruff.format]
quote-style = 'single'

[tool.ruff.lint]
select = [
  'E',      # pycodestyle
  'F',      # pyflakes
  'N',      # pep8-naming
  'Q',      # flake8-quotes
  'RUF',    # ruff
  'UP',     # pyupgrade
  'D',      # pydocstyle
  'D212',   # flake8-docstrings
  'S',      # flake8-bandit
  'C4',     # flake8-comprehensions
  'INT',    # flake8-gettext
  'LOG',    # flake8-logging
  'G',      # flake8-logging-format
  'I',      # isort
  'ICN001', # flake8-import-conventions
  'B',      # flake8-bugbear
  'A001',   # flake8-builtins
  'COM',    # flake8-commas
  'T10',    # flake8-debugger
  'T20',    # flake8-todo
  'EXE',    # flake8-executable
  'ISC',    # flake8-implicit-str-concat
  'PIE',    # flake8-pie
  'PT',     # flake8-pytest-style
  'RSE',    # flake8-raise
  'RET504', # flake8-return
  'SIM',    # flake8-simplify
  'TID',    # flake8-tidy-imports
  'PGH',    # pygrep-hooks
  'PL',     # pylint
  'TRY',    # tryceratops
  'PERF',   # perflint
  'FURB',   # refurb
  'W',      # pycodestyle
]

ignore = [
  'D1',      # allow lax documentation
  'D213',    # we prefer D212
  'G004',    # we don't care about logging format
  'E226',    # allow omitting whitespace around arithmetic operators
  'E731',    # allow assigning lambdas (it's useful for single-line functions defined inside other functions)
  'RUF012',  # ultra-noisy and dicts in classvars are very common
  'RUF015',  # not always more readable
  'UP038',   # it looks kind of weird and it slower than a tuple
  'S101',    # we use asserts outside tests, and do not run python with `-O` (also see B011)
  'S311',    # false positives, it does not care about the context
  'S324',    # all our md5/sha1 usages are for non-security purposes
  'S404',    # useless, triggers on *all* subprocess imports
  'S403',    # there's already a warning on using pickle, no need to have one for the import
  'S405',    # we don't use lxml in unsafe ways
  'S603',    # useless, triggers on *all* subprocess calls: https://github.com/astral-sh/ruff/issues/4045
  'S607',    # we trust the PATH to be sane
  'B011',    # we don't run python with `-O` (also see S101)
  'B904',    # possibly useful but too noisy
  'COM812',  # trailing commas on multiline lists are nice, but we have 2.5k violations
  'PIE807',  # `lambda: []` is much clearer for `load_default` in schemas
  'PT011',   # very noisy
  'PT015',   # nice for tests but not so nice elsewhere
  'PT018',   # ^ likewise
  'S301',    # we trust our pickled data
  'SIM102',  # sometimes nested ifs are more readable
  'SIM103',  # sometimes this is more readable (especially when checking multiple conditions)
  'SIM105',  # try-except-pass is faster and people are used to it
  'SIM108',  # noisy ternary
  'SIM114',  # sometimes separate ifs are more readable (especially if they just return a bool)
  'SIM117',  # nested context managers may be more readable
  'PLC0415', # local imports are there for a reason
  'PLC2701', # some private imports are needed
  'PLR09',   # too-many-<whatever> is just noisy
  'PLR0913', # very noisy
  'PLR2004', # extremely noisy and generally annoying
  'PLR6201', # sets are faster (by a factor of 10!) but it's noisy and we're in nanoseconds territory
  'PLR6301', # extremely noisy and generally annoying
  'PLW0108', # a lambda often makes it more clear what you actually want
  'PLW1510', # we often do not care about the status code of commands
  'PLW1514', # we expect UTF8 environments everywhere
  'PLW1641', # false positives with SA comparator classes
  'PLW2901', # noisy and reassigning to the loop var is usually intentional
  'TRY002',  # super noisy, and those exceptions are pretty exceptional anyway
  'TRY003',  # super noisy and also useless w/ werkzeugs http exceptions
  'TRY300',  # kind of strange in many cases
  'TRY301',  # sometimes doing that is actually useful
  'TRY400',  # not all exceptions need exception logging
  'PERF203', # noisy, false positives, and not applicable for 3.11+
  'FURB113', # less readable
  'FURB140', # less readable and actually slower in 3.12+
]

extend-safe-fixes = [
  'RUF005',  # we typically don't deal with objects overriding `__add__` or `__radd__`
  'C4',      # they seem pretty safe
  'UP008',   # ^ likewise
  'D200',    # ^ likewise
  'D400',    # ^ likewise
  'PT014',   # duplicate test case parametrizations are never intentional
  'RSE102',  # we do not use `raise func()` (with `func` returning the exception instance)
  'RET504',  # looks pretty safe
  'SIM110',  # ^ likewise
  'PERF102', # ^ likewise
]

[tool.deptry]
pep621_dev_dependency_groups = ['test']
exclude = ["src/test/**", "src/conftest.py"]

[tool.deptry.per_rule_ignores]
DEP002 = ['openpyxl']

[tool.deptry.package_module_name_map]
opentargets-otter = 'otter'

[tool.ruff.lint.flake8-quotes]
inline-quotes = 'single'
multiline-quotes = 'double'
docstring-quotes = 'double'
avoid-escape = true

[tool.ruff.lint.flake8-pytest-style]
fixture-parentheses = false
mark-parentheses = false
parametrize-names-type = 'tuple'
parametrize-values-type = 'list'
parametrize-values-row-type = 'tuple'

[tool.ruff.lint.per-file-ignores]
'**/*_test.py' = ['S108', 'S602', 'D']
'**/__init__.py' = ['F401']
'**/tasks/*.py' = ['D102']

[tool.ruff.lint.pydocstyle]
convention = "google"
ignore-decorators = ["pts.tasks.report", "pts.manifest.task_reporter.report"]<|MERGE_RESOLUTION|>--- conflicted
+++ resolved
@@ -1,10 +1,6 @@
 [project]
 name = "PTS"
-<<<<<<< HEAD
-version = "25.3.0-dev.8"
-=======
 version = "25.3.0-dev.11"
->>>>>>> 94cb67b6
 description = "Open Targets Pipeline Transformation Stage"
 readme = "README.md"
 requires-python = ">=3.11,<3.14"
