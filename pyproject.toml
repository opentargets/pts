[project]
name = "PTS"
<<<<<<< HEAD
version = "25.3.10-rc.1"
=======
version = "25.3.0-dev.8"
>>>>>>> ffa302b2
description = "Open Targets Pipeline Transformation Stage"
readme = "README.md"
requires-python = ">=3.13"
dependencies = [
  "loguru==0.7.3",
  "opentargets-otter==25.0.12",
  "pandas>=2.3.2",
  "numpy>=1.24.0",
  "ontoma>=1.0.0",
  "pandarallel>=1.6.0",
  "polars==1.31.0",
  "psutil>=7.1.1",
  "pyspark>=4.0.0",
  "requests>=2.32.4",
  "defusedxml>=0.7.1",
  "pronto>=2.7.0",
]

[dependency-groups]
dev = ["deptry==0.23.0", "ruff==0.12.2"]

[project.optional-dependencies]
test = ["pytest==8.4.1", "coverage==7.9.1"]

[project.scripts]
pts = "pts.core:main"

[build-system]
requires = ["hatchling"]
build-backend = "hatchling.build"

[tool.coverage.report]
exclude_lines = ["pragma: no cover", "if TYPE_CHECKING:"]

[tool.pytest.ini_options]
testpaths = ["src/test"]
python_files = ["test_*.py"]
python_classes = ["Test*"]
python_functions = ["test_*"]
addopts = ["-v", "--tb=short"]
markers = [
    "slow: marks tests as slow (deselect with '-m \"not slow\"')",
    "integration: marks tests as integration tests",
    "unit: marks tests as unit tests",
    "spark: marks tests that require Spark/Java (skip with '-m \"not spark\"')",
]

[tool.ruff]
target-version = 'py313'
line-length = 120
preview = true

[tool.ruff.format]
quote-style = 'single'

[tool.ruff.lint]
select = [
  'E',      # pycodestyle
  'F',      # pyflakes
  'N',      # pep8-naming
  'Q',      # flake8-quotes
  'RUF',    # ruff
  'UP',     # pyupgrade
  'D',      # pydocstyle
  'D212',   # flake8-docstrings
  'S',      # flake8-bandit
  'C4',     # flake8-comprehensions
  'INT',    # flake8-gettext
  'LOG',    # flake8-logging
  'G',      # flake8-logging-format
  'I',      # isort
  'ICN001', # flake8-import-conventions
  'B',      # flake8-bugbear
  'A001',   # flake8-builtins
  'COM',    # flake8-commas
  'T10',    # flake8-debugger
  'T20',    # flake8-todo
  'EXE',    # flake8-executable
  'ISC',    # flake8-implicit-str-concat
  'PIE',    # flake8-pie
  'PT',     # flake8-pytest-style
  'RSE',    # flake8-raise
  'RET504', # flake8-return
  'SIM',    # flake8-simplify
  'TID',    # flake8-tidy-imports
  'PGH',    # pygrep-hooks
  'PL',     # pylint
  'TRY',    # tryceratops
  'PERF',   # perflint
  'FURB',   # refurb
  'W',      # pycodestyle
]

ignore = [
  'D1',      # allow lax documentation
  'D213',    # we prefer D212
  'G004',    # we don't care about logging format
  'E226',    # allow omitting whitespace around arithmetic operators
  'E731',    # allow assigning lambdas (it's useful for single-line functions defined inside other functions)
  'RUF012',  # ultra-noisy and dicts in classvars are very common
  'RUF015',  # not always more readable
  'UP038',   # it looks kind of weird and it slower than a tuple
  'S101',    # we use asserts outside tests, and do not run python with `-O` (also see B011)
  'S311',    # false positives, it does not care about the context
  'S324',    # all our md5/sha1 usages are for non-security purposes
  'S404',    # useless, triggers on *all* subprocess imports
  'S403',    # there's already a warning on using pickle, no need to have one for the import
  'S405',    # we don't use lxml in unsafe ways
  'S603',    # useless, triggers on *all* subprocess calls: https://github.com/astral-sh/ruff/issues/4045
  'S607',    # we trust the PATH to be sane
  'B011',    # we don't run python with `-O` (also see S101)
  'B904',    # possibly useful but too noisy
  'COM812',  # trailing commas on multiline lists are nice, but we have 2.5k violations
  'PIE807',  # `lambda: []` is much clearer for `load_default` in schemas
  'PT011',   # very noisy
  'PT015',   # nice for tests but not so nice elsewhere
  'PT018',   # ^ likewise
  'S301',    # we trust our pickled data
  'SIM102',  # sometimes nested ifs are more readable
  'SIM103',  # sometimes this is more readable (especially when checking multiple conditions)
  'SIM105',  # try-except-pass is faster and people are used to it
  'SIM108',  # noisy ternary
  'SIM114',  # sometimes separate ifs are more readable (especially if they just return a bool)
  'SIM117',  # nested context managers may be more readable
  'PLC0415', # local imports are there for a reason
  'PLC2701', # some private imports are needed
  'PLR09',   # too-many-<whatever> is just noisy
  'PLR0913', # very noisy
  'PLR2004', # extremely noisy and generally annoying
  'PLR6201', # sets are faster (by a factor of 10!) but it's noisy and we're in nanoseconds territory
  'PLR6301', # extremely noisy and generally annoying
  'PLW0108', # a lambda often makes it more clear what you actually want
  'PLW1510', # we often do not care about the status code of commands
  'PLW1514', # we expect UTF8 environments everywhere
  'PLW1641', # false positives with SA comparator classes
  'PLW2901', # noisy and reassigning to the loop var is usually intentional
  'TRY002',  # super noisy, and those exceptions are pretty exceptional anyway
  'TRY003',  # super noisy and also useless w/ werkzeugs http exceptions
  'TRY300',  # kind of strange in many cases
  'TRY301',  # sometimes doing that is actually useful
  'TRY400',  # not all exceptions need exception logging
  'PERF203', # noisy, false positives, and not applicable for 3.11+
  'FURB113', # less readable
  'FURB140', # less readable and actually slower in 3.12+
]

extend-safe-fixes = [
  'RUF005',  # we typically don't deal with objects overriding `__add__` or `__radd__`
  'C4',      # they seem pretty safe
  'UP008',   # ^ likewise
  'D200',    # ^ likewise
  'D400',    # ^ likewise
  'PT014',   # duplicate test case parametrizations are never intentional
  'RSE102',  # we do not use `raise func()` (with `func` returning the exception instance)
  'RET504',  # looks pretty safe
  'SIM110',  # ^ likewise
  'PERF102', # ^ likewise
]

[tool.ruff.lint.flake8-quotes]
inline-quotes = 'single'
multiline-quotes = 'double'
docstring-quotes = 'double'
avoid-escape = true

[tool.ruff.lint.flake8-pytest-style]
fixture-parentheses = false
mark-parentheses = false
parametrize-names-type = 'tuple'
parametrize-values-type = 'list'
parametrize-values-row-type = 'tuple'

[tool.ruff.lint.per-file-ignores]
'**/*_test.py' = ['S108', 'S602', 'D']
'**/__init__.py' = ['F401']
'**/tasks/*.py' = ['D102']

[tool.ruff.lint.pydocstyle]
convention = "google"
ignore-decorators = ["pts.tasks.report", "pts.manifest.task_reporter.report"]

[tool.deptry]
pep621_dev_dependency_groups = ["test"]
# Ignore coverage (CLI tool in Makefile) and pytest (used in test files)
per_rule_ignores = { "DEP002" = ["coverage"], "DEP004" = ["pytest"] }

[tool.deptry.package_module_name_map]
opentargets-otter = 'otter'<|MERGE_RESOLUTION|>--- conflicted
+++ resolved
@@ -1,10 +1,6 @@
 [project]
 name = "PTS"
-<<<<<<< HEAD
-version = "25.3.10-rc.1"
-=======
-version = "25.3.0-dev.8"
->>>>>>> ffa302b2
+version = "25.3.0-dev.9"
 description = "Open Targets Pipeline Transformation Stage"
 readme = "README.md"
 requires-python = ">=3.13"
